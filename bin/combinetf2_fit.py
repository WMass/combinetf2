#!/usr/bin/env python3

import tensorflow as tf

tf.config.experimental.enable_op_determinism()

import argparse
import time

import h5py
import numpy as np

from combinetf2 import fitter, inputdata, io_tools
from combinetf2 import physicsmodels as pm
from combinetf2 import workspace

from wums import output_tools, logging  # isort: skip

logger = None


def make_parser():
    parser = argparse.ArgumentParser()
    parser.add_argument(
        "-v",
        "--verbose",
        type=int,
        default=3,
        choices=[0, 1, 2, 3, 4],
        help="Set verbosity level with logging, the larger the more verbose",
    )
    parser.add_argument(
        "--noColorLogger", action="store_true", help="Do not use logging with colors"
    )
    parser.add_argument(
        "--eager",
        action="store_true",
        default=False,
        help="Run tensorflow in eager mode (for debugging)",
    )
    parser.add_argument("filename", help="filename of the main hdf5 input")
    parser.add_argument("-o", "--output", default="./", help="output directory")
    parser.add_argument("--outname", default="fitresults.hdf5", help="output file name")
    parser.add_argument(
        "--postfix",
        default=None,
        type=str,
        help="Postfix to append on output file name",
    )
    parser.add_argument(
        "-t",
        "--toys",
        default=[-1],
        type=int,
        nargs="+",
        help="run a given number of toys, 0 fits the data, and -1 fits the asimov toy (the default)",
    )
    parser.add_argument(
        "--toysBayesian",
        default=False,
        action="store_true",
        help="run bayesian-type toys (otherwise frequentist)",
    )
    parser.add_argument(
        "--bootstrapData",
        default=False,
        action="store_true",
        help="throw toys directly from observed data counts rather than expectation from templates",
    )
    parser.add_argument(
        "--seed", default=123456789, type=int, help="random seed for toys"
    )
    parser.add_argument(
        "--expectSignal",
        default=1.0,
        type=float,
        help="rate multiplier for signal expectation (used for fit starting values and for toys)",
    )
    parser.add_argument("--POIMode", default="mu", help="mode for POI's")
    parser.add_argument(
        "--allowNegativePOI",
        default=False,
        action="store_true",
        help="allow signal strengths to be negative (otherwise constrained to be non-negative)",
    )
    parser.add_argument("--POIDefault", default=1.0, type=float, help="mode for POI's")
    parser.add_argument(
        "--contourScan",
        default=None,
        type=str,
        nargs="*",
        help="run likelihood contour scan on the specified variables, specify w/o argument for all parameters",
    )
    parser.add_argument(
        "--contourLevels",
        default=[
            1.0,
        ],
        type=float,
        nargs="+",
        help="Confidence level in standard deviations for contour scans (1 = 1 sigma = 68%)",
    )
    parser.add_argument(
        "--contourScan2D",
        default=None,
        type=str,
        nargs="+",
        action="append",
        help="run likelihood contour scan on the specified variable pairs",
    )
    parser.add_argument(
        "--scan",
        default=None,
        type=str,
        nargs="*",
        help="run likelihood scan on the specified variables, specify w/o argument for all parameters",
    )
    parser.add_argument(
        "--scan2D",
        default=None,
        type=str,
        nargs="+",
        action="append",
        help="run 2D likelihood scan on the specified variable pairs",
    )
    parser.add_argument(
        "--scanPoints",
        default=15,
        type=int,
        help="default number of points for likelihood scan",
    )
    parser.add_argument(
        "--scanRange",
        default=3.0,
        type=float,
        help="default scan range in terms of hessian uncertainty",
    )
    parser.add_argument(
        "--scanRangeUsePrefit",
        default=False,
        action="store_true",
        help="use prefit uncertainty to define scan range",
    )
    parser.add_argument(
        "--saveHists",
        default=False,
        action="store_true",
        help="save prefit and postfit histograms",
    )
    parser.add_argument(
        "--saveHistsPerProcess",
        default=False,
        action="store_true",
        help="save prefit and postfit histograms for each process",
    )
    parser.add_argument(
        "--computeHistErrors",
        default=False,
        action="store_true",
        help="propagate uncertainties to prefit and postfit histograms",
    )
    parser.add_argument(
        "--computeHistCov",
        default=False,
        action="store_true",
        help="propagate covariance of histogram bins (inclusive in processes)",
    )
    parser.add_argument(
        "--computeHistImpacts",
        default=False,
        action="store_true",
        help="propagate global impacts on histogram bins (inclusive in processes)",
    )
    parser.add_argument(
        "--computeVariations",
        default=False,
        action="store_true",
        help="save postfit histograms with each noi varied up to down",
    )
    parser.add_argument(
        "--noChi2",
        default=False,
        action="store_true",
        help="Do not compute chi2 on prefit/postfit histograms",
    )
    parser.add_argument(
        "--binByBinStat",
        default=False,
        action="store_true",
        help="add bin-by-bin statistical uncertainties on templates (adding sumW2 on variance)",
    )
    parser.add_argument(
        "--binByBinStatType",
        default="gamma",
        choices=["gamma", "normal"],
        help="probability density for bin-by-bin statistical uncertainties",
    )
    parser.add_argument(
        "--externalPostfit",
        default=None,
        type=str,
        help="load posfit nuisance parameters and covariance from result of an external fit.",
    )
    parser.add_argument(
        "--externalPostfitResult",
        default=None,
        type=str,
        help="Specify result from external postfit file",
    )
    parser.add_argument(
        "--pseudoData",
        default=None,
        type=str,
        help="run fit on pseudo data with the given name",
    )
    parser.add_argument(
        "-m",
        "--physicsModel",
        nargs="+",
        action="append",
        default=[],
        help="""
        add physics model to perform transformations on observables for the prefit and postfit histograms, 
        specifying the model defined in combinetf2/physicsmodels.py followed by arguments passed in the model __init__, 
        e.g. "-m project ch0 eta pt" to get a 2D projection to eta-pt or "-m project ch0" to get the total yield.  
        This argument can be called multiple times
        """,
    )
    parser.add_argument(
        "--doImpacts",
        default=False,
        action="store_true",
        help="Compute impacts on POIs per nuisance parameter and per-nuisance parameter group",
    )
    parser.add_argument(
        "--globalImpacts",
        default=False,
        action="store_true",
        help="compute impacts in terms of variations of global observables (as opposed to nuisance parameters directly)",
    )
    parser.add_argument(
        "--chisqFit",
        default=False,
        action="store_true",
        help="Perform chi-square fit instead of likelihood fit",
    )
    parser.add_argument(
        "--externalCovariance",
        default=False,
        action="store_true",
        help="Using an external covariance matrix for the observations in the chi-square fit",
    )

    return parser.parse_args()


def save_observed_hists(args, models, fitter, ws):
    for model in models:
        if not model.has_data:
            continue

        print(f"Save data histogram for physics model {model.name}")
        ws.add_observed_hists(
            model,
            fitter.indata.data_obs,
            fitter.nobs.value(),
        )


def save_hists(args, models, fitter, ws, prefit=True, profile=False):

    for model in models:
        logger.info(f"Save inclusive histogram for physics model {model.name}")

        if not getattr(model, "skip_incusive", False):
            exp, aux = fitter.expected_events(
                model,
                inclusive=not getattr(model, "need_processes", False),
                compute_variance=args.computeHistErrors,
                compute_cov=args.computeHistCov,
                compute_chi2=not args.noChi2 and model.has_data,
                compute_global_impacts=args.computeHistImpacts and not prefit,
                profile=profile,
            )

            ws.add_expected_hists(
                model,
                exp,
                var=aux[0],
                cov=aux[1],
                impacts=aux[2],
                impacts_grouped=aux[3],
                prefit=prefit,
            )

            if aux[4] is not None:
                ws.add_chi2(aux[4], aux[5], prefit, model)

        if args.saveHistsPerProcess and not getattr(model, "skip_per_process", False):
            logger.info(f"Save processes histogram for {model.name}")

            exp, aux = fitter.expected_events(
                model,
                inclusive=False,
                compute_variance=args.computeHistErrors,
                profile=profile,
            )

            ws.add_expected_hists(
                model,
                exp,
                var=aux[0],
                process_axis=fitter.indata.axis_procs,
                prefit=prefit,
            )

<<<<<<< HEAD
        if args.computeVariations:
            if prefit:
                cov_prefit = fitter.cov.numpy()
                fitter.cov.assign(fitter.prefit_covariance(unconstrained_err=1.0))
=======
    if args.computeVariations:
        if prefit:
            cov_prefit = fitter.cov.numpy()
            fitter.cov.assign(fitter.prefit_covariance(unconstrained_err=1.0))

        exp, aux = fitter.expected_events(
            inclusive=True,
            compute_variance=False,
            compute_variations=True,
            profile=False,
        )
>>>>>>> 8707d31d

            exp, aux = fitter.expected_events(
                model,
                inclusive=getattr(model, "need_processes", True),
                compute_variance=False,
                compute_variations=True,
<<<<<<< HEAD
                profile=profile,
                profile_grad=False,
=======
                profile=False,
                masked=channel_info.get("masked", False),
>>>>>>> 8707d31d
            )

            ws.add_expected_hists(
                model,
                exp,
                var=aux[0],
                variations=True,
                prefit=prefit,
            )

            if prefit:
                fitter.cov.assign(tf.constant(cov_prefit))


def fit(args, fitter, ws, dofit=True):

    edmval = None

    if args.externalPostfit is not None:
        # load results from external fit and set postfit value and covariance elements for common parameters
        with h5py.File(args.externalPostfit, "r") as fext:
            if "x" in fext.keys():
                # fitresult from combinetf
                x_ext = fext["x"][...]
                parms_ext = fext["parms"][...].astype(str)
                cov_ext = fext["cov"][...]
            else:
                # fitresult from combinetf2
                h5results_ext = io_tools.get_fitresult(fext, args.externalPostfitResult)
                h_parms_ext = h5results_ext["parms"].get()

                x_ext = h_parms_ext.values()
                parms_ext = np.array(h_parms_ext.axes["parms"])
                cov_ext = h5results_ext["cov"].get().values()

        xvals = fitter.x.numpy()
        covval = fitter.cov.numpy()
        parms = fitter.parms.astype(str)

        # Find common elements with their matching indices
        common_elements, idxs, idxs_ext = np.intersect1d(
            parms, parms_ext, assume_unique=True, return_indices=True
        )
        xvals[idxs] = x_ext[idxs_ext]
        covval[np.ix_(idxs, idxs)] = cov_ext[np.ix_(idxs_ext, idxs_ext)]

        fitter.x.assign(xvals)
        fitter.cov.assign(tf.constant(covval))
    else:
        if dofit:
            fitter.minimize()

        # compute the covariance matrix and estimated distance to minimum

        val, grad, hess = fitter.loss_val_grad_hess()

        # use a Cholesky decomposition to easily detect the non-positive-definite case
        chol = tf.linalg.cholesky(hess)

        # FIXME catch this exception to mark failed toys and continue
        if tf.reduce_any(tf.math.is_nan(chol)).numpy():
            raise ValueError(
                "Cholesky decomposition failed, Hessian is not positive-definite"
            )

        gradv = grad[..., None]
        edmval = 0.5 * tf.linalg.matmul(
            gradv, tf.linalg.cholesky_solve(chol, gradv), transpose_a=True
        )
        edmval = edmval[0, 0].numpy()
        logger.info(f"edmval: {edmval}")

        fitter.cov.assign(
            tf.linalg.cholesky_solve(chol, tf.eye(chol.shape[0], dtype=chol.dtype))
        )

        del chol

        if args.doImpacts:
            ws.add_impacts_hists(*fitter.impacts_parms(hess))

        del hess

        if args.globalImpacts:
            ws.add_global_impacts_hists(*fitter.global_impacts_parms())

    nllvalfull = fitter.full_nll().numpy()
    satnllvalfull, ndfsat = fitter.saturated_nll()

    satnllvalfull = satnllvalfull.numpy()
    ndfsat = ndfsat.numpy()

    ws.results.update(
        {
            "nllvalfull": nllvalfull,
            "edmval": edmval,
            "satnllvalfull": satnllvalfull,
            "ndfsat": ndfsat,
            "postfit_profile": args.externalPostfit is None,
        }
    )

    ws.add_parms_hist(
        values=fitter.x,
        variances=tf.linalg.diag_part(fitter.cov),
        hist_name="parms",
    )

    ws.add_cov_hist(fitter.cov)

    if args.scan is not None:
        parms = np.array(fitter.parms).astype(str) if len(args.scan) == 0 else args.scan

        for param in parms:
            x_scan, dnll_values = fitter.nll_scan(
                param, args.scanRange, args.scanPoints, args.scanRangeUsePrefit
            )
            ws.add_nll_scan_hist(
                param,
                x_scan,
                dnll_values,
            )

    if args.scan2D is not None:
        for param_tuple in args.scan2D:
            x_scan, yscan, nll_values = fitter.nll_scan2D(
                param_tuple, args.scanRange, args.scanPoints, args.scanRangeUsePrefit
            )
            ws.add_nll_scan2D_hist(param_tuple, x_scan, yscan, nll_values - nllvalfull)

    if args.contourScan is not None:
        # do likelihood contour scans
        nllvalreduced = fitter.reduced_nll().numpy()

        parms = (
            np.array(fitter.parms).astype(str)
            if len(args.contourScan) == 0
            else args.contourScan
        )

        contours = np.zeros((len(parms), len(args.contourLevels), 2, len(fitter.parms)))
        for i, param in enumerate(parms):
            for j, cl in enumerate(args.contourLevels):

                # find confidence interval
                contour = fitter.contour_scan(param, nllvalreduced, cl)
                contours[i, j, ...] = contour

        ws.add_contour_scan_hist(parms, contours, args.contourLevels)

    if args.contourScan2D is not None:
        raise NotImplementedError(
            "Likelihood contour scans in 2D are not yet implemented"
        )

        # do likelihood contour scans in 2D
        nllvalreduced = fitter.reduced_nll().numpy()

        contours = np.zeros(
            (len(args.contourScan2D), len(args.contourLevels), 2, args.scanPoints)
        )
        for i, param_tuple in enumerate(args.contourScan2D):
            for j, cl in enumerate(args.contourLevels):

                # find confidence interval
                contour = fitter.contour_scan2D(
                    param_tuple, nllvalreduced, cl, n_points=args.scanPoints
                )
                contours[i, j, ...] = contour

        ws.contour_scan2D_hist(args.contourScan2D, contours, args.contourLevels)


def main():
    start_time = time.time()
    args = make_parser()

    if args.eager:
        tf.config.run_functions_eagerly(True)

    global logger
    logger = logging.setup_logger(__file__, args.verbose, args.noColorLogger)

    indata = inputdata.FitInputData(args.filename, args.pseudoData)
    ifitter = fitter.Fitter(indata, args)

    # models for observables
    models = [pm.models["basemodel"](indata)]
    # custom physics models for observables transformations
    for margs in args.physicsModel:
        if margs[0] not in pm.models.keys():
            raise NotImplementedError(
                f"Model {margs[0]} not found. Available models are {pm.models.keys()}"
            )
        models.append(pm.models[margs[0]](indata, *margs[1:]))

    np.random.seed(args.seed)
    tf.random.set_seed(args.seed)

    # pass meta data into output file
    meta = {
        "meta_info": output_tools.make_meta_info_dict(args=args),
        "meta_info_input": ifitter.indata.metadata,
        "signals": ifitter.indata.signals,
        "procs": ifitter.indata.procs,
        "nois": ifitter.parms[ifitter.npoi :][indata.noigroupidxs],
    }

    with workspace.Workspace(
        args.output,
        args.outname,
        postfix=args.postfix,
        fitter=ifitter,
    ) as ws:

        ws.write_meta(meta=meta)

        # make list of fits with -1: asimov; 0: fit to data; >=1: toy
        fits = np.concatenate(
            [
                np.array([x]) if x <= 0 else 1 + np.arange(x, dtype=int)
                for x in args.toys
            ]
        )

        init_time = time.time()
        prefit_time = []
        postfit_time = []
        fit_time = []
        for ifit in fits:
            ifitter.defaultassign()

            group = "results"
            if ifit == -1:
                group += "_asimov"
                ifitter.nobs.assign(ifitter.expected_yield())
            if ifit == 0:
                ifitter.nobs.assign(ifitter.indata.data_obs)
            elif ifit >= 1:
                group += f"_toy{ifit}"
                ifitter.toyassign(
                    bayesian=args.toysBayesian, bootstrap_data=args.bootstrapData
                )

            ws.add_parms_hist(
                values=ifitter.x,
                variances=tf.linalg.diag_part(ifitter.cov),
                hist_name="parms_prefit",
            )

            if args.saveHists:
                save_observed_hists(args, models, ifitter, ws)
                save_hists(args, models, ifitter, ws, prefit=True)
            prefit_time.append(time.time())

            fit(args, ifitter, ws, dofit=ifit >= 0)
            fit_time.append(time.time())

            if args.saveHists:
                save_hists(
                    args,
                    models,
                    ifitter,
                    ws,
                    prefit=False,
                    profile=args.externalPostfit is None,
                )

            ws.dump_and_flush(group)
            postfit_time.append(time.time())

    end_time = time.time()
    logger.info(f"{end_time - start_time:.2f} seconds total time")
    logger.debug(f"{init_time - start_time:.2f} seconds initialization time")
    for i, ifit in enumerate(fits):
        logger.debug(f"For fit {ifit}:")
        dt = init_time if i == 0 else fit_time[i - 1]
        t0 = prefit_time[i] - dt
        t1 = fit_time[i] - prefit_time[i]
        t2 = postfit_time[i] - fit_time[i]
        logger.debug(f"{t0:.2f} seconds for prefit")
        logger.debug(f"{t1:.2f} seconds for fit")
        logger.debug(f"{t2:.2f} seconds for postfit")


if __name__ == "__main__":
    main()<|MERGE_RESOLUTION|>--- conflicted
+++ resolved
@@ -314,37 +314,17 @@
                 prefit=prefit,
             )
 
-<<<<<<< HEAD
         if args.computeVariations:
             if prefit:
                 cov_prefit = fitter.cov.numpy()
                 fitter.cov.assign(fitter.prefit_covariance(unconstrained_err=1.0))
-=======
-    if args.computeVariations:
-        if prefit:
-            cov_prefit = fitter.cov.numpy()
-            fitter.cov.assign(fitter.prefit_covariance(unconstrained_err=1.0))
-
-        exp, aux = fitter.expected_events(
-            inclusive=True,
-            compute_variance=False,
-            compute_variations=True,
-            profile=False,
-        )
->>>>>>> 8707d31d
 
             exp, aux = fitter.expected_events(
                 model,
                 inclusive=getattr(model, "need_processes", True),
                 compute_variance=False,
                 compute_variations=True,
-<<<<<<< HEAD
                 profile=profile,
-                profile_grad=False,
-=======
-                profile=False,
-                masked=channel_info.get("masked", False),
->>>>>>> 8707d31d
             )
 
             ws.add_expected_hists(
