import argparse
import os

import matplotlib.pyplot as plt
import numpy as np
<<<<<<< HEAD
from wums import ioutils
=======
from wums import output_tools
>>>>>>> e4d1508b

from combinetf2 import io_tools

plt.rcParams.update({"font.size": 14})


def writeOutput(fig, outfile, extensions=[], postfix=None, args=None, meta_info=None):
    name, _ = os.path.splitext(outfile)

    if postfix:
        name += f"_{postfix}"

    for ext in extensions:
        if ext[0] != ".":
            ext = "." + ext
        output = name + ext
        print(f"Write output file {output}")
        plt.savefig(output)

        output = name.rsplit("/", 1)
        output[1] = os.path.splitext(output[1])[0]
        if len(output) == 1:
            output = (None, *output)
    if args is None and meta_info is None:
        return
    output_tools.write_logfile(
        *output,
        args=args,
        meta_info=meta_info,
    )


def parseArgs():
    parser = argparse.ArgumentParser()
    parser.add_argument(
        "inputFile",
        type=str,
        help="fitresults output",
    )
    parser.add_argument(
        "--result",
        default=None,
        type=str,
        help="fitresults key in file (e.g. 'asimov'). Leave empty for data fit result.",
    )
    parser.add_argument(
        "-o",
        "--outpath",
        type=str,
        default="./test",
        help="Folder path for output",
    )
    parser.add_argument(
        "-p", "--postfix", type=str, help="Postfix for output file name"
    )
    parser.add_argument(
        "--params",
        type=str,
        nargs="*",
        default=[],
        help="Parameters to plot the likelihood scan",
    )
    parser.add_argument(
        "--title",
        default="CombineTF2",
        type=str,
        help="Title to be printed in upper left",
    )
    parser.add_argument(
        "--subtitle",
        default=None,
        type=str,
        help="Subtitle to be printed after title",
    )
    return parser.parse_args()


def plot_scan(
    h_scan,
    h_contours=None,
    param_value=0,
    param_variance=1,
    param="x",
    title=None,
    subtitle=None,
):

    x = np.array(h_scan.axes["scan"]).astype(float)
    y = h_scan.values() * 2

    fig, ax = plt.subplots(figsize=(6, 4))
    fig.subplots_adjust(left=0.12, bottom=0.14, right=0.99, top=0.99)

    ax.axhline(y=1, color="gray", linestyle="--", alpha=0.5)
    ax.axhline(y=4, color="gray", linestyle="--", alpha=0.5)

    parabola_vals = param_value + np.linspace(
        -3 * param_variance**0.5, 3 * param_variance**0.5, 100
    )
    parabola_nlls = 1 / param_variance * (parabola_vals - param_value) ** 2
    ax.plot(
        parabola_vals,
        parabola_nlls,
        marker="",
        markerfacecolor="none",
        color="red",
        linestyle="-",
        label="Hessian",
    )

    ax.plot(x, y, marker="x", color="blue", label="Likelihood scan")

    if h_contours is not None:
        for i, cl in enumerate(h_contours.axes["confidence_level"]):
            x = h_contours[{"confidence_level": cl}].values()[::-1] + param_value
            y = np.full(len(x), float(cl) ** 2)
            label = "Contour scan" if i == 0 else None
            ax.plot(
                x,
                y,
                marker="o",
                markerfacecolor="none",
                color="black",
                linestyle="",
                label=label,
            )
            for ix in x:
                ax.axvline(x=ix, color="gray", linestyle="--", alpha=0.5)

    ax.legend(loc="upper right")

    textsize = ax.xaxis.label.get_size()

    if title:
        ax.text(
            0.1,
            0.9,
            title,
            transform=ax.transAxes,
            fontweight="bold",
            fontsize=1.2 * textsize,
        )
    if subtitle:
        ax.text(0.1, 0.82, subtitle, transform=ax.transAxes, fontstyle="italic")

    ax.set_xlabel(param)
    ax.set_ylabel(r"$-2\,\Delta \log L$")

    return fig


if __name__ == "__main__":
    args = parseArgs()
    fitresult, meta = io_tools.get_fitresult(args.inputFile, args.result, meta=True)

    meta = {
        "combinetf2": meta["meta_info"],
    }

    h_params = fitresult["parms"].get()

    h_contour = None
    if "contour_scans" in fitresult.keys():
        h_contour = fitresult["contour_scans"].get()

    parms = h_params.axes["parms"] if len(args.params) == 0 else args.params

    for param in parms:
        p = h_params[{"parms": param}]
        param_value = p.value
        param_variance = p.variance
        h_scan = fitresult[f"nll_scan_{param}"].get()

        h_contour_param = None
        if h_contour is not None:
            h_contour_param = h_contour[{"parms": param, "impacts": param}]

        fig = plot_scan(
            h_scan,
            h_contour_param,
            param_value=param_value,
            param_variance=param_variance,
            param=param,
            title=args.title,
            subtitle=args.subtitle,
        )
        os.makedirs(args.outpath, exist_ok=True)
        outfile = os.path.join(args.outpath, f"nll_scan_{param}")
        writeOutput(
            fig,
            outfile=outfile,
            extensions=["png", "pdf"],
            meta_info=meta,
            args=args,
            postfix=args.postfix,
        )<|MERGE_RESOLUTION|>--- conflicted
+++ resolved
@@ -3,11 +3,7 @@
 
 import matplotlib.pyplot as plt
 import numpy as np
-<<<<<<< HEAD
-from wums import ioutils
-=======
 from wums import output_tools
->>>>>>> e4d1508b
 
 from combinetf2 import io_tools
 
