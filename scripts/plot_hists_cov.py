--- conflicted
+++ resolved
@@ -150,13 +150,8 @@
         ax=ax,
     )       
 
-<<<<<<< HEAD
     xlabel = plot_tools.get_axis_label(config, axes, args.xlabel, is_bin=True)
     ylabel = plot_tools.get_axis_label(config, axes, args.ylabel, is_bin=True)
-=======
-    xlabel = get_axis_label(config, axes, args.xlabel, is_bin=True)
-    ylabel = get_axis_label(config, axes, args.ylabel, is_bin=True)
->>>>>>> 88b7c3e2
 
     ax.set_xlabel(xlabel)
     ax.set_ylabel(ylabel)
@@ -183,11 +178,7 @@
             ha="right",
         )
 
-<<<<<<< HEAD
     to_join = [f"hist_{'corr' if args.correlation else 'cov'}"]
-=======
-    to_join = ["hist_cov"]
->>>>>>> 88b7c3e2
     to_join.append("prefit" if args.prefit else "postfit")
     if channel is not None:
         to_join.append(channel)
@@ -228,11 +219,7 @@
 
     logger = logging.setup_logger(__file__, args.verbose, args.noColorLogger)
 
-<<<<<<< HEAD
     config = plot_tools.load_config(args.config)
-=======
-    config = load_config(args.config)
->>>>>>> 88b7c3e2
 
     outdir = output_tools.make_plot_dir(args.outpath, eoscp=args.eoscp)
 
