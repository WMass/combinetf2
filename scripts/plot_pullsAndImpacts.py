import argparse
import json
import math
import os
import re

import numpy as np
import pandas as pd
import plotly.graph_objects as go
import plotly.io as pio
from plotly.subplots import make_subplots
<<<<<<< HEAD
from wums import ioutils
=======
from wums import output_tools
>>>>>>> e4d1508b

from combinetf2 import io_tools

# prevent MathJax from bein loaded
pio.kaleido.scope.mathjax = None


def writeOutput(fig, outfile, extensions=[], postfix=None, args=None, meta_info=None):
    name, _ = os.path.splitext(outfile)

    if postfix:
        name += f"_{postfix}"

    for ext in extensions:
        if ext[0] != ".":
            ext = "." + ext
        output = name + ext
        print(f"Write output file {output}")
        if ext == ".html":
            fig.write_html(output, include_mathjax=False)
        else:
            fig.write_image(output)

        output = name.rsplit("/", 1)
        output[1] = os.path.splitext(output[1])[0]
        if len(output) == 1:
            output = (None, *output)
    if args is None and meta_info is None:
        return
    output_tools.write_logfile(
        *output,
        args=args,
        meta_info=meta_info,
    )


def get_marker(filled=True, color="#377eb8", opacity=1.0):
    if filled:
        marker = {
            "marker": {
                "color": color,  # Fill color for the filled bars
                "opacity": opacity,  # Opacity for the filled bars (adjust as needed)
            }
        }
    else:
        marker = {
            "marker": {
                "color": "rgba(0, 0, 0, 0)",  # Transparent fill color
                "opacity": opacity,
                "line": {"color": color, "width": 2},  # Border color  # Border width
            }
        }
    return marker


def plotImpacts(
    df,
    impact_title="Impacts",
    pulls=False,
    oneSidedImpacts=False,
    pullrange=None,
    title=None,
    subtitle=None,
    impacts=True,
    asym=False,
    asym_pulls=False,
    include_ref=False,
    ref_name="ref.",
    show_numbers=False,
    show_legend=True,
    legend_pos="bottom",
):
    impacts = impacts and bool(np.count_nonzero(df["absimpact"]))
    ncols = pulls + impacts
    fig = make_subplots(rows=1, cols=ncols, horizontal_spacing=0.1, shared_yaxes=True)

    loffset = 40
    if title is not None:
        if subtitle is not None:
            loffset += max(len(subtitle), len(title)) * 7
        else:
            loffset += len(title) * 6

    if legend_pos == "bottom":
        legend = dict(
            orientation="h",
            xanchor="left",
            yanchor="top",
            x=0.0,
            y=0.0,
        )
    elif legend_pos == "right":
        legend = dict(
            orientation="v",
            xanchor="left",
            yanchor="top",
            x=1.0,
            y=1.0,
        )
    else:
        raise NotImplementedError("Supported legend positions are ['bottom', 'left']")

    ndisplay = len(df)
    fig.update_layout(
        paper_bgcolor="rgba(0,0,0,0)",
        plot_bgcolor="rgba(0,0,0,0)",
        xaxis_title=impact_title if impacts else "Pull",
        margin=dict(l=loffset, r=20, t=50, b=20),
        yaxis=dict(range=[-1, ndisplay]),
        showlegend=show_legend,
        legend=legend,
        legend_itemsizing="constant",
        height=100 * (ndisplay < 100)
        + ndisplay * 20.5
        + show_legend
        * (legend_pos != "right")
        * (impacts + pulls + asym_pulls)
        * (1 + include_ref)
        * 25,
        width=800 if show_legend and legend_pos == "right" else 640,
        font=dict(
            color="black",
        ),
    )

    gridargs = dict(
        showgrid=True,
        gridwidth=1,
        gridcolor="Gray",
        griddash="dash",
        zeroline=True,
        zerolinewidth=2,
        zerolinecolor="Gray",
    )
    tickargs = dict(
        tick0=0.0,
        tickmode="linear",
        tickangle=0,
        side="top",
    )

    text_on_bars = False
    labels = df["label"]
    if impacts and show_numbers:
        if include_ref:
            # append numerical values of impacts on nuisance name; fill up empty room with spaces to align numbers
            frmt = (
                "{:0"
                + str(
                    int(
                        max(0, np.log10(max(df["absimpact"])))
                        if max(df[f"absimpact_ref"]) > 0
                        else 0
                    )
                    + 2
                )
                + ".2f}"
            )
            nval = df["absimpact"].apply(
                lambda x, frmt=frmt: frmt.format(x)
            )  # .astype(str)
            nspace = nval.apply(
                lambda x, n=nval.apply(len).max(): " " * (n - len(x) + 1)
            )
            if include_ref:
                frmt_ref = (
                    "{:0"
                    + str(
                        int(
                            max(0, np.log10(max(df[f"absimpact_ref"])))
                            if max(df[f"absimpact_ref"]) > 0
                            else 0
                        )
                        + 2
                    )
                    + ".2f}"
                )
                nval_ref = df[f"absimpact_ref"].apply(
                    lambda x, frmt=frmt_ref: " (" + frmt.format(x) + ")"
                )
                nspace_ref = nval_ref.apply(
                    lambda x, n=nval_ref.apply(len).max(): " " * (n - len(x))
                )
                nval = nval + nspace_ref + nval_ref
            labels = labels + nspace + nval
        else:
            text_on_bars = True

    if impacts:

        def make_bar(
            key="impact",
            color="#377eb8",
            name="+1σ impact",
            text_on_bars=False,
            filled=True,
            opacity=1,
        ):
            x = np.where(df[key] < 0, np.nan, df[key]) if oneSidedImpacts else df[key]

            if text_on_bars:
                text = np.where(np.isnan(x), None, [f"{value:.2f}" for value in x])
            else:
                text = None

            return go.Bar(
                orientation="h",
                x=x,
                y=labels,
                text=text,
                textposition="outside",
                **get_marker(filled=filled, color=color, opacity=opacity),
                name=name,
            )

        fig.add_trace(
            make_bar(
                key="impact_up",
                text_on_bars=text_on_bars,
                opacity=0.5 if include_ref else 1,
            ),
            row=1,
            col=1,
        )
        if include_ref:
            fig.add_trace(
                make_bar(
                    key="impact_up_ref", name=f"+1σ impact ({ref_name})", filled=False
                ),
                row=1,
                col=1,
            )

        fig.add_trace(
            make_bar(
                key="impact_down",
                name="-1σ impact",
                color="#e41a1c",
                text_on_bars=text_on_bars,
                opacity=0.5 if include_ref else 1,
            ),
            row=1,
            col=1,
        )
        if include_ref:
            fig.add_trace(
                make_bar(
                    key="impact_down_ref",
                    name=f"-1σ impact ({ref_name})",
                    color="#e41a1c",
                    filled=False,
                ),
                row=1,
                col=1,
            )

        impact_range = df["absimpact"].max()
        if include_ref:
            impact_range = max(impact_range, df[f"absimpact_ref"].max())

        tick_spacing = math.pow(10, math.floor(math.log(impact_range, 10)))
        if tick_spacing > impact_range / 2:
            tick_spacing /= 2
        elif tick_spacing * 2 < impact_range:
            tick_spacing *= int(impact_range / (2 * tick_spacing))

        fig.update_layout(barmode="overlay")
        fig.update_layout(
            xaxis=dict(
                range=[
                    -impact_range * 1.2 if not oneSidedImpacts else -impact_range / 20,
                    impact_range * 1.2,
                ],
                dtick=tick_spacing,
                **gridargs,
                **tickargs,
            ),
        )

    if pulls:
        error_x = dict(
            color="black",
            thickness=1.5,
            width=5,
        )
        if asym:
            error_x["array"] = df["constraint_up"]
            error_x["arrayminus"] = df["constraint_down"]
        else:
            error_x["array"] = df["constraint"]

        fig.add_trace(
            go.Scatter(
                x=df["pull"],
                y=labels,
                mode="markers",
                marker=dict(
                    color="black",
                    size=8,
                ),
                error_x=error_x,
                name="Pulls ± Constraints",
                showlegend=include_ref,
            ),
            row=1,
            col=ncols,
        )
        if include_ref:
            if asym:
                base = df["pull_ref"] - df["constraint_down"]
                x = df["constraint_up"] + df["constraint_down"]
            else:
                base = df["pull_ref"] - df["constraint_ref"]
                x = 2 * df["constraint_ref"]

            fig.add_trace(
                go.Bar(
                    base=base,
                    x=x,
                    y=labels,
                    orientation="h",
                    **get_marker(filled=False, color="black"),
                    name=f"Pulls ± Constraints ({ref_name})",
                    showlegend=True,
                ),
                row=1,
                col=ncols,
            )

        if asym_pulls:
            fig.add_trace(
                go.Scatter(
                    x=df["newpull"],
                    y=labels,
                    mode="markers",
                    marker=dict(
                        color="green",
                        symbol="x",
                        size=8,
                        # line=dict(width=1),  # Adjust the thickness of the marker lines
                    ),
                    name="Asym. pulls",
                    showlegend=include_ref,
                ),
                row=1,
                col=ncols,
            )

            if include_ref:
                fig.add_trace(
                    go.Scatter(
                        x=df["newpull_ref"],
                        y=labels,
                        mode="markers",
                        marker=dict(
                            color="green",
                            symbol="circle-open",
                            size=8,
                            line=dict(
                                width=1
                            ),  # Adjust the thickness of the marker lines
                        ),
                        name=f"Asym. pulls ({ref_name})",
                        showlegend=include_ref,
                    ),
                    row=1,
                    col=ncols,
                )
        max_pull = np.max(df["abspull"])
        if pullrange is None:
            # Round up to nearest 0.5, add 1.1 for display
            pullrange = 0.5 * np.ceil(max_pull) + 1.1
        # Keep it a factor of 0.5, but no bigger than 1
        spacing = min(1, np.ceil(pullrange) / 2.0)
        if spacing > 0.5 * pullrange:  # make sure to have at least two ticks
            spacing /= 2.0
        xaxis_title = "Nuisance parameter"
        info = dict(
            xaxis=dict(
                range=[-pullrange, pullrange], dtick=spacing, **gridargs, **tickargs
            ),
            xaxis_title=xaxis_title,
            yaxis=dict(range=[-1, ndisplay]),
            yaxis_visible=not impacts,
        )
        if impacts:
            new_info = {}
            for k in info.keys():
                new_info[k.replace("axis", "axis2")] = info[k]
            info = new_info
        fig.update_layout(barmode="overlay", **info)

    if title is not None:
        fig.add_annotation(
            x=0,
            y=1,
            xshift=-loffset,
            yshift=50,
            xref="paper",
            yref="paper",
            showarrow=False,
            text=title,
            font=dict(size=24, color="black", family="Arial", weight="bold"),
        )
        if subtitle is not None:
            fig.add_annotation(
                x=0,
                y=1,
                xshift=-loffset,
                yshift=25,
                xref="paper",
                yref="paper",
                showarrow=False,
                text=f"<i>{subtitle}</i>",
                font=dict(
                    size=20,
                    color="black",
                    family="Arial",
                ),
            )

    return fig


def readFitInfoFromFile(
    fitresult,
    poi,
    group=False,
    global_impacts=False,
    grouping=None,
    asym=False,
    filters=[],
    stat=0.0,
    normalize=False,
    scale=1,
):
    if poi is not None:
        out = io_tools.read_impacts_poi(
            fitresult,
            poi,
            group,
            pulls=not group,
            asym=asym,
            global_impacts=global_impacts,
            add_total=group,
        )
        if group:
            impacts, labels = out
            if normalize:
                idx = np.argwhere(labels == "Total")
                impacts /= impacts[idx].flatten()
        else:
            pulls, pulls_prefit, constraints, constraints_prefit, impacts, labels = out
            if normalize:
                idx = np.argwhere(labels == poi)
                impacts /= impacts[idx].flatten()

        if stat > 0 and "stat" in labels:
            idx = np.argwhere(labels == "stat")
            impacts[idx] = stat
    else:
        labels = io_tools.get_syst_labels(fitresult)
        _, pulls, constraints = io_tools.get_pulls_and_constraints(fitresult, asym=asym)
        _, pulls_prefit, constraints_prefit = io_tools.get_pulls_and_constraints(
            fitresult, prefit=True
        )

    apply_mask = (group and grouping is not None) or filters is not None

    if apply_mask:
        mask = np.ones(len(labels), dtype=bool)

        if group and grouping:
            mask &= np.isin(labels, grouping)  # Check if labels are in the grouping

        if filters:
            mask &= np.array(
                [any(re.search(f, label) for f in filters) for label in labels]
            )  # Apply regex filter

        labels = labels[mask]

    df = pd.DataFrame(np.array(labels, dtype=str), columns=["label"])
    df["label"] = df["label"].apply(lambda l: translate_label.get(l, l))

    if poi is not None:
        if apply_mask:
            impacts = impacts[mask]

        if scale and not normalize:
            impacts = impacts * scale

        if asym:
            df["impact_down"] = impacts[..., 1]
            df["impact_up"] = impacts[..., 0]
            df["absimpact"] = np.abs(impacts).max(axis=-1)
        else:
            df["impact_down"] = -impacts
            df["impact_up"] = impacts
            df["absimpact"] = np.abs(impacts)

    if not group:
        if apply_mask:
            pulls = pulls[mask]
            constraints = constraints[mask]
            pulls_prefit = pulls_prefit[mask]
            constraints_prefit = constraints_prefit[mask]

        df["pull"] = pulls
        df["pull_prefit"] = pulls_prefit
        df["pull"] = pulls - pulls_prefit
        df["abspull"] = np.abs(df["pull"])

        if asym:
            df["constraint_down"] = -constraints[..., 1]
            df["constraint_up"] = constraints[..., 0]
        else:
            df["constraint"] = constraints
            valid = (1 - constraints**2) > 0
            df["newpull"] = 999.0
            df.loc[valid, "newpull"] = df.loc[valid]["pull"] / np.sqrt(
                1 - df.loc[valid]["constraint"] ** 2
            )

    if poi:
        df = df.drop(df.loc[df["label"] == poi].index)

    return df


def parseArgs():
    sort_choices = ["label", "pull", "abspull", "constraint", "absimpact"]
    sort_choices += [
        *[
            f"{c}_diff" for c in sort_choices
        ],  # possibility to sort based on largest difference between input and referencefile
        *[
            f"{c}_ref" for c in sort_choices
        ],  # possibility to sort based on reference file
        *[f"{c}_both" for c in sort_choices],
    ]  # possibility to sort based on the largest/smallest of both input and reference file

    parser = argparse.ArgumentParser()
    parser.add_argument(
        "inputFile",
        type=str,
        help="fitresults output hdf5 file from fit",
    )
    parser.add_argument(
        "--result",
        default=None,
        type=str,
        help="fitresults key in file (e.g. 'asimov'). Leave empty for data fit result.",
    )
    parser.add_argument(
        "-r",
        "--referenceFile",
        type=str,
        help="fitresults output hdf5 file from fit for reference",
    )
    parser.add_argument(
        "--refResult",
        default=None,
        type=str,
        help="fitresults key in file (e.g. 'asimov'). Leave empty for data fit result.",
    )
    parser.add_argument(
        "--refName",
        type=str,
        help="Name of reference input for legend",
    )
    parser.add_argument(
        "-s",
        "--sort",
        default=None,
        type=str,
        help="Sort mode for nuisances",
        choices=sort_choices,
    )
    parser.add_argument(
        "--stat",
        default=0.0,
        type=float,
        help="Overwrite stat. uncertainty with this value",
    )
    parser.add_argument(
        "-d",
        "--sortDescending",
        dest="ascending",
        action="store_false",
        help="Sort mode for nuisances",
    )
    parser.add_argument(
        "-m",
        "--mode",
        choices=["group", "ungrouped", "both"],
        default="both",
        help="Impact mode",
    )
    parser.add_argument(
        "--normalize",
        action="store_true",
        help="Normalize impacts on poi, leading to relative uncertainties.",
    )
    parser.add_argument("--debug", action="store_true", help="Print debug output")
    parser.add_argument(
        "--diffPullAsym",
        action="store_true",
        help="Also add the pulls after the diffPullAsym definition",
    )
    parser.add_argument(
        "--oneSidedImpacts", action="store_true", help="Make impacts one-sided"
    )
    parser.add_argument(
        "--filters",
        nargs="*",
        type=str,
        help="Filter regexes to select nuisances by name",
    )
    parser.add_argument(
        "--groups",
        type=str,
        nargs="+",
        default=None,
        help="Select nuisance groups, either a list of strings or a txt file with the groups",
    )
    parser.add_argument(
        "-t",
        "--translate",
        type=str,
        default=None,
        help="Specify .json file to translate labels",
    )
    parser.add_argument(
        "--title",
        default="CombineTF2",
        type=str,
        help="Title to be printed in upper left",
    )
    parser.add_argument(
        "--subtitle",
        default=None,
        type=str,
        help="Subtitle to be printed after title",
    )
    parser.add_argument(
        "--impactTitle",
        default="Impacts",
        type=str,
        help="Title for impacts",
    )
    parser.add_argument("--noImpacts", action="store_true", help="Don't show impacts")
    parser.add_argument(
        "--globalImpacts",
        action="store_true",
        help="Show global impacts instead of traditional ones",
    )
    parser.add_argument(
        "--asym",
        action="store_true",
        help="Show asymmetric numbers from likelihood confidence intervals",
    )
    parser.add_argument(
        "--showNumbers", action="store_true", help="Show values of impacts"
    )
    parser.add_argument(
        "--poi",
        type=str,
        default=None,
        help="Specify POI to make impacts for, otherwise use all",
    )
    parser.add_argument(
        "--poiType", type=str, default=None, help="POI type to make impacts for"
    )
    parser.add_argument(
        "--pullrange", type=float, default=None, help="POI type to make impacts for"
    )
    parser.add_argument(
        "-o",
        "--outpath",
        type=str,
        default="./test",
        help="Folder path for output",
    )
    parser.add_argument(
        "-p", "--postfix", type=str, help="Postfix for output file name"
    )
    parser.add_argument(
        "--otherExtensions",
        default=[],
        type=str,
        nargs="*",
        help="Additional output file types to write",
    )
    parser.add_argument("-n", "--num", type=int, help="Number of nuisances to plot")
    parser.add_argument(
        "--noPulls",
        action="store_true",
        help="Don't show pulls (not defined for groups)",
    )
    parser.add_argument(
        "--scaleImpacts",
        type=float,
        default=1.0,
        help="Scale impacts by this number",
    )
    return parser.parse_args()


def producePlots(
    fitresult,
    args,
    outfile,
    poi=None,
    group=False,
    asym=False,
    normalize=False,
    fitresult_ref=None,
    grouping=None,
    pullrange=None,
    meta=None,
    postfix=None,
    impact_title=None,
):
    poi_type = poi.split("_")[-1] if poi else None

    if not group:
        df = readFitInfoFromFile(
            fitresult,
            poi,
            False,
            asym=asym,
            global_impacts=args.globalImpacts,
            filters=args.filters,
            stat=args.stat / 100.0,
            normalize=normalize,
            scale=args.scaleImpacts,
        )
    elif group:
        df = readFitInfoFromFile(
            fitresult,
            poi,
            True,
            global_impacts=args.globalImpacts,
            filters=args.filters,
            stat=args.stat / 100.0,
            normalize=normalize,
            grouping=grouping,
            scale=args.scaleImpacts,
        )

    if fitresult_ref:
        df_ref = readFitInfoFromFile(
            fitresult_ref,
            poi,
            group,
            asym=asym,
            global_impacts=args.globalImpacts,
            filters=args.filters,
            stat=args.stat / 100.0,
            normalize=normalize,
            grouping=grouping,
            scale=args.scaleImpacts,
        )
        df = df.merge(df_ref, how="outer", on="label", suffixes=("", "_ref"))

    if df.empty:
        print("WARNING: Empty dataframe")
        if group and grouping:
            print(
                f"WARNING: This can happen if no group is found that belongs to {grouping}"
            )
            print(
                "WARNING: Try a different mode for --grouping or use '--mode ungrouped' to skip making impacts for groups"
            )
        print("WARNING: Skipping this part")
        return

    if args.sort:
        if args.sort.endswith("diff"):
            key = args.sort.replace("_diff", "")
            df[f"{key}_diff"] = abs(df[key] - df[f"{key}_ref"])
        elif args.sort.endswith("both"):
            key = args.sort.replace("_both", "")
            if args.ascending:
                df[f"{key}_both"] = df[[key, f"{key}_ref"]].max(axis=1)
            else:
                df[f"{key}_both"] = df[[key, f"{key}_ref"]].min(axis=1)

        df = df.sort_values(by=args.sort, ascending=args.ascending)

    df = df.fillna(0)

    outfile = os.path.join(args.outpath, outfile)
    extensions = [outfile.split(".")[-1], *args.otherExtensions]

    include_ref = "impact_ref" in df.keys() or "constraint_ref" in df.keys()

    kwargs = dict(
        pulls=not args.noPulls and not group,
        impact_title=impact_title,
        oneSidedImpacts=args.oneSidedImpacts,
        pullrange=pullrange,
        title=args.title,
        subtitle=args.subtitle,
        impacts=not args.noImpacts,
        asym=asym,
        asym_pulls=args.diffPullAsym,
        include_ref=include_ref,
        ref_name=args.refName,
        show_numbers=args.showNumbers,
        show_legend=not group and not args.noImpacts,
    )

    if args.num and args.num < int(df.shape[0]):
        # in case multiple extensions are given including html, don't do the skimming on html but all other formats
        if "html" in extensions and len(extensions) > 1:
            fig = plotImpacts(df, legend_pos="right", **kwargs)
            outfile_html = ".".join([*outfile.split(".")[:-1], "html"])
            writeOutput(fig, outfile_html, [".html"], postfix=postfix)
            extensions = [e for e in extensions if e != "html"]
            outfile = ".".join([*outfile.split(".")[:-1], extensions[0]])

        df = df[-args.num :]

    fig = plotImpacts(df, **kwargs)

    writeOutput(fig, outfile, extensions, postfix=postfix, args=args, meta_info=meta)


if __name__ == "__main__":
    args = parseArgs()

    translate_label = {}
    if args.translate:
        with open(args.translate) as f:
            translate_label = json.load(f)

    fitresult, meta = io_tools.get_fitresult(args.inputFile, args.result, meta=True)
    fitresult_ref = (
        io_tools.get_fitresult(args.referenceFile, args.refResult)
        if args.referenceFile
        else None
    )

    meta = {
        "combinetf2": meta["meta_info"],
    }

    kwargs = dict(
        pullrange=args.pullrange,
        asym=args.asym,
        fitresult_ref=fitresult_ref,
        meta=meta,
        postfix=args.postfix,
    )

    if args.noImpacts:
        # do one pulls plot, ungrouped
        producePlots(fitresult, args, outfile="pulls.html", **kwargs)
        exit()

    pois = [args.poi] if args.poi else io_tools.get_poi_names(fitresult)

    kwargs.update(dict(normalize=args.normalize, impact_title=args.impactTitle))

    impacts_name = "impacts"
    if args.globalImpacts:
        impacts_name = f"global_{impacts_name}"

    grouping = None
    if args.groups is not None:
        if len(args.groups) == 1 and os.path.isfile(args.groups[0]):
            with open(args.groups[0], "r") as file:
                grouping = [line.strip() for line in file]
        else:
            grouping = args.groups

    for poi in pois:
        print(f"Now at {poi}")
        if args.mode in ["both", "ungrouped"]:
            name = f"{impacts_name}_{poi}.html"
            if not args.noPulls:
                name = f"pulls_and_{name}"
            producePlots(fitresult, args, outfile=name, poi=poi, **kwargs)
        if args.mode in ["both", "group"]:
            producePlots(
                fitresult,
                args,
                outfile=f"{impacts_name}_grouped_{poi}.html",
                poi=poi,
                group=True,
                grouping=grouping,
                **kwargs,
            )<|MERGE_RESOLUTION|>--- conflicted
+++ resolved
@@ -9,11 +9,7 @@
 import plotly.graph_objects as go
 import plotly.io as pio
 from plotly.subplots import make_subplots
-<<<<<<< HEAD
-from wums import ioutils
-=======
 from wums import output_tools
->>>>>>> e4d1508b
 
 from combinetf2 import io_tools
 
