import math
import os
from collections import defaultdict

import h5py
import numpy as np
<<<<<<< HEAD
import wums.ioutils
=======
>>>>>>> 9b624a99

from combinetf2 import common, h5pyutils
from wums import ioutils, output_tools


class TensorWriter:
    def __init__(
        self,
        sparse=False,
        exponential_transform=False,
        allow_negative_expectation=False,
    ):
        self.allow_negative_expectation = allow_negative_expectation
        self.exponential_transform = exponential_transform
        self.exponential_transform_scale = (
            100000  # multiplier for the exponential transformed tensor
        )

        self.symmetric_tensor = True  # If all shape systematics are symmetrized the systematic tensor is symmetric leading to reduced memory and improved efficiency
        self.add_bin_by_bin_stat_to_data_cov = False  # add bin by bin statistical uncertainty to data covariance matrix in case covariance is given for chi2

        self.signals = set()
        self.bkgs = set()

        self.channels = {}
        self.nbinschan = {}
        self.pseudodata_names = set()

        self.dict_noigroups = defaultdict(lambda: set())
        self.dict_systgroups = defaultdict(lambda: set())

        self.systsstandard = set()
        self.systsnoi = set()
        self.systsnoconstraint = set()
        self.systsnoprofile = set()

        self.sparse = sparse
        self.idxdtype = "int64"

        # temporary data
        self.dict_data_obs = {}  # [channel]
        self.data_covariance = None
        self.dict_pseudodata = {}  # [channel][pseudodata]
        self.dict_norm = {}  # [channel][process]
        self.dict_sumw2 = {}  # [channel]
        self.dict_logkavg = {}  # [channel][proc][syst]
        self.dict_logkhalfdiff = {}  # [channel][proc][syst]
        self.dict_logkavg_indices = {}
        self.dict_logkhalfdiff_indices = {}

        self.clipSystVariations = False
        if self.clipSystVariations > 0.0:
            self.clip = np.abs(np.log(self.clipSystVariations))

        self.logkepsilon = math.log(
            1e-3
        )  # numerical cutoff in case of zeros in systematic variations

        # settings for writing out hdf5 files
        self.dtype = "float64"
        self.chunkSize = 4 * 1024**2

    def get_flat_values(self, h):
        return h.values().flatten().astype(self.dtype)

    def get_flat_variances(self, h):
        return h.variances().flatten().astype(self.dtype)

    def add_data(self, h, channel="ch0"):
        self._check_hist_and_channel(h, channel)
        if channel in self.dict_data_obs.keys():
            raise RuntimeError(f"Data histogram for channel '{channel}' already set.")
        self.dict_data_obs[channel] = self.get_flat_values(h)

    def add_data_covariance(self, cov, add_bin_by_bin_stat_to_data_cov=False):
        self.data_covariance = cov if isinstance(cov, np.ndarray) else cov.values()
        self.add_bin_by_bin_stat_to_data_cov = add_bin_by_bin_stat_to_data_cov

    def add_pseudodata(self, h, name=None, channel="ch0"):
        self._check_hist_and_channel(h, channel)
        if name is None:
            name = f"pseudodata_{len(self.pseudodata_names)}"
        self.pseudodata_names.add(name)
        if channel not in self.dict_pseudodata.keys():
            self.dict_pseudodata[channel] = {}
        if name in self.dict_pseudodata[channel].keys():
            raise RuntimeError(
                f"Pseudodata histogram '{name}' for channel '{channel}' already set."
            )
        self.dict_pseudodata[channel][name] = self.get_flat_values(h)

    def add_process(self, h, name, channel="ch0", signal=False):
        self._check_hist_and_channel(h, channel)

        if name in self.dict_norm[channel].keys():
            raise RuntimeError(
                f"Nominal histogram for process '{name}' for channel '{channel}' already set."
            )

        if signal:
            self.signals.add(name)
        else:
            self.bkgs.add(name)

        self.dict_logkavg[channel][name] = {}
        self.dict_logkhalfdiff[channel][name] = {}
        if self.sparse:
            self.dict_logkavg_indices[channel][name] = {}
            self.dict_logkhalfdiff_indices[channel][name] = {}

        norm = self.get_flat_values(h)
        sumw2 = self.get_flat_variances(h)

        if not self.allow_negative_expectation:
            norm = np.maximum(norm, 0.0)
        if not np.all(np.isfinite(sumw2)):
            raise RuntimeError(
                f"{len(sumw2)-sum(np.isfinite(sumw2))} NaN or Inf values encountered in variances for {name}!"
            )
        if not np.all(np.isfinite(norm)):
            raise RuntimeError(
                f"{len(norm)-sum(np.isfinite(norm))} NaN or Inf values encountered in nominal histogram for {name}!"
            )

        self.dict_norm[channel][name] = norm
        self.dict_sumw2[channel] += sumw2

    def add_channel(self, axes, name=None):
        if name is None:
            name = f"ch{len(self.channels)}"
        print(f"Add new channel {name}")
        self.channels[name] = {"axes": axes}
        ibins = np.product([len(a) for a in axes])
        self.nbinschan[name] = ibins
        self.dict_norm[name] = {}
        self.dict_sumw2[name] = np.zeros(ibins)
        self.dict_logkavg[name] = {}
        self.dict_logkhalfdiff[name] = {}
        if self.sparse:
            self.dict_logkavg_indices[name] = {}
            self.dict_logkhalfdiff_indices[name] = {}

    def _check_hist_and_channel(self, h, channel, add=True):
        axes = [a for a in h.axes]
        if channel not in self.channels.keys():
            if add:
                self.add_channel(axes, channel)
            else:
                raise RuntimeError(f"Channel {channel} not known!")
        elif axes != self.channels[channel]["axes"]:
            raise RuntimeError(
                f"""
                Histogram axes different from channel axes of channel {channel}
                \nHistogram axes: {axes}
                \nChannel axes: {self.channels[channel]["axes"]}
                """
            )

    def add_lnN_systematic(
        self,
        name,
        process,
        channel,
        uncertainty,
        profile=True,
        groups=None,
    ):
        if not isinstance(process, (list, tuple, np.ndarray)):
            process = [process]

        if not isinstance(uncertainty, (list, tuple, np.ndarray)):
            uncertainty = [uncertainty]

        if len(uncertainty) != 1 and len(process) != len(uncertainty):
            raise RuntimeError(
                f"uncertainty must be either a scalar or list with the same length as the list of processes but len(process) = {len(process)} and len(uncertainty) = {len(uncertainty)}"
            )

        for p, u in zip(process, uncertainty):
            norm = self.dict_norm[channel][p]
            syst = norm * u
            logk = self.get_logk(syst, norm)
            self.book_logk_avg(logk, channel, p, name)

        self.book_systematic(name, groups=groups, profile=profile)

    def add_systematic(
        self,
        h,
        name,
        process,
        channel,
        kfactor=1,
        mirror=True,
        symmetrize="average",
        **kargs,
    ):
        """
        h: either a single histogram with the systematic variation if mirror=True or a list of two histograms with the up and down variation
        """

        norm = self.dict_norm[channel][process]

        var_name_out = name

        if isinstance(h, (list, tuple, np.ndarray)):
            self._check_hist_and_channel(h[0], channel, add=False)
            self._check_hist_and_channel(h[1], channel, add=False)

            syst_up = self.get_flat_values(h[0])
            syst_down = self.get_flat_values(h[1])

            logkup_proc = self.get_logk(syst_up, norm, kfactor)
            logkdown_proc = -self.get_logk(syst_down, norm, kfactor)

            if symmetrize == "conservative":
                # symmetrize by largest magnitude of up and down variations
                logkavg_proc = np.where(
                    np.abs(logkup_proc) > np.abs(logkdown_proc),
                    logkup_proc,
                    logkdown_proc,
                )
            elif symmetrize == "average":
                # symmetrize by average of up and down variations
                logkavg_proc = 0.5 * (logkup_proc + logkdown_proc)
            elif symmetrize in ["linear", "quadratic"]:
                # "linear" corresponds to a piecewise linear dependence of logk on theta
                # while "quadratic" corresponds to a quadratic dependence and leads
                # to a large variance
                diff_fact = np.sqrt(3.0) if symmetrize == "quadratic" else 1.0

                # split asymmetric variation into two symmetric variations
                logkavg_proc = 0.5 * (logkup_proc + logkdown_proc)
                logkdiffavg_proc = 0.5 * diff_fact * (logkup_proc - logkdown_proc)

                var_name_out = name + "SymAvg"
                var_name_out_diff = name + "SymDiff"

                # special case, book the extra systematic
                self.book_logk_avg(
                    logkdiffavg_proc, channel, process, var_name_out_diff
                )
                self.book_systematic(var_name_out_diff, **kargs)
            else:
                self.symmetric_tensor = False

                logkavg_proc = 0.5 * (logkup_proc + logkdown_proc)
                logkhalfdiff_proc = 0.5 * (logkup_proc - logkdown_proc)

                self.book_logk_halfdiff(
                    logkhalfdiff_proc, channel, process, var_name_out
                )
            logkup_proc = None
            logkdown_proc = None

        elif mirror:
            self._check_hist_and_channel(h, channel, add=False)
            syst = self.get_flat_values(h)
            logkavg_proc = self.get_logk(syst, norm, kfactor)
        else:
            raise RuntimeError(
                "Only one histogram given but mirror=False, can not construct a variation"
            )

        self.book_logk_avg(logkavg_proc, channel, process, var_name_out)
        self.book_systematic(var_name_out, **kargs)

    def get_logk(self, syst, norm, kfac=1.0):
        if not np.all(np.isfinite(syst)):
            raise RuntimeError(
                f"{len(syst)-sum(np.isfinite(syst))} NaN or Inf values encountered in systematic!"
            )

        # check if there is a sign flip between systematic and nominal
        if self.exponential_transform:
            _logk = kfac * (syst - norm) / self.exponential_transform_scale
        else:
            _logk = kfac * np.log(syst / norm)
        _logk_view = np.where(
            np.equal(np.sign(norm * syst), 1),
            _logk,
            self.logkepsilon * np.ones_like(_logk),
        )

        if self.clipSystVariations > 0.0:
            _logk = np.clip(_logk, -self.clip, self.clip)
        if self.exponential_transform:
            return _logk
        else:
            return _logk_view

    def book_logk_avg(self, *args):
        self.book_logk(
            self.dict_logkavg,
            self.dict_logkavg_indices,
            *args,
        )

    def book_logk_halfdiff(self, *args):
        self.book_logk(
            self.dict_logkhalfdiff,
            self.dict_logkhalfdiff_indices,
            *args,
        )

    def book_logk(
        self,
        dict_logk,
        dict_logk_indices,
        logk,
        channel,
        process,
        syst_name,
    ):
        norm = self.dict_norm[channel][process]
        # ensure that systematic tensor is sparse where normalization matrix is sparse
        logk = np.where(np.equal(norm, 0.0), 0.0, logk)
        if self.sparse:
            indices = np.transpose(np.nonzero(logk))
            dict_logk_indices[channel][process][syst_name] = indices
            dict_logk[channel][process][syst_name] = np.reshape(logk[indices], [-1])
        else:
            dict_logk[channel][process][syst_name] = logk

    def book_systematic(
        self,
        name,
        profile=True,
        noi=False,
        constrained=True,
        groups=None,
    ):
        if not profile:
            self.systsnoprofile.add(name)
        elif noi:
            self.systsnoi.add(name)
        elif not constrained:
            self.systsnoconstraint.add(name)
        else:
            self.systsstandard.add(name)

        if groups is None:
            groups = [name]

        if noi:
            target_dict = self.dict_noigroups
        else:
            target_dict = self.dict_systgroups

        for group in groups:
            target_dict[group].add(name)

    def write(self, outfolder="./", outfilename="combinetf2_input.hdf5", args={}):

        if self.signals.intersection(self.bkgs):
            raise RuntimeError(
                f"Processes '{self.signals.intersection(self.bkgs)}' found as signal and background"
            )

        procs = list(self.signals) + list(self.bkgs)
        nproc = len(procs)

        nbins = sum([v for v in self.nbinschan.values()])

        print(f"Write out nominal arrays")
        sumw = np.zeros([nbins], self.dtype)
        sumw2 = np.zeros([nbins], self.dtype)
        data_obs = np.zeros([nbins], self.dtype)
        pseudodata = np.zeros([nbins, len(self.pseudodata_names)], self.dtype)
        ibin = 0
        for chan in self.channels.keys():
            nbinschan = self.nbinschan[chan]

            data_obs[ibin : ibin + nbinschan] = self.dict_data_obs[chan]
            sumw2[ibin : ibin + nbinschan] = self.dict_sumw2[chan]

            for idx, name in enumerate(self.pseudodata_names):
                pseudodata[ibin : ibin + nbinschan, idx] = self.dict_pseudodata[chan][
                    name
                ]

            for iproc, proc in enumerate(procs):
                if proc not in self.dict_norm[chan]:
                    continue

                sumw[ibin : ibin + nbinschan] += self.dict_norm[chan][proc]

            ibin += nbinschan

        systs = self.get_systs()
        nsyst = len(systs)

        if self.symmetric_tensor:
            print("No asymmetric systematics - write fully symmetric tensor")

        ibin = 0
        if self.sparse:
            print(f"Write out sparse array")
            norm_sparse_size = 0
            norm_sparse_indices = np.zeros([norm_sparse_size, 2], self.idxdtype)
            norm_sparse_values = np.zeros([norm_sparse_size], self.dtype)

            logk_sparse_size = 0
            logk_sparse_normindices = np.zeros([logk_sparse_size, 1], self.idxdtype)
            logk_sparse_systindices = np.zeros([logk_sparse_size, 1], self.idxdtype)
            logk_sparse_values = np.zeros([logk_sparse_size], self.dtype)

            for chan in self.channels.keys():
                nbinschan = self.nbinschan[chan]
                dict_norm_chan = self.dict_norm[chan]
                dict_logkavg_chan_indices = self.dict_logkavg_indices[chan]
                dict_logkavg_chan_values = self.dict_logkavg[chan]

                for iproc, proc in enumerate(procs):
                    if proc not in dict_norm_chan:
                        continue
                    norm_proc = dict_norm_chan[proc]

                    if self.exponential_transform:
                        norm_proc = np.exp(norm_proc / self.exponential_transform_scale)

                    norm_indices = np.transpose(np.nonzero(norm_proc))
                    norm_values = np.reshape(norm_proc[norm_indices], [-1])

                    nvals = len(norm_values)
                    oldlength = norm_sparse_size
                    norm_sparse_size = oldlength + nvals
                    norm_sparse_indices.resize([norm_sparse_size, 2])
                    norm_sparse_values.resize([norm_sparse_size])

                    out_indices = np.array([[ibin, iproc]]) + np.pad(
                        norm_indices, ((0, 0), (0, 1)), "constant"
                    )
                    norm_indices = None

                    norm_sparse_indices[oldlength:norm_sparse_size] = out_indices
                    out_indices = None

                    norm_sparse_values[oldlength:norm_sparse_size] = norm_values
                    norm_values = None

                    norm_idx_map = (
                        np.cumsum(np.not_equal(norm_proc, 0.0)) - 1 + oldlength
                    )

                    dict_logkavg_proc_indices = dict_logkavg_chan_indices[proc]
                    dict_logkavg_proc_values = dict_logkavg_chan_values[proc]

                    for isyst, syst in enumerate(systs):
                        if syst not in dict_logkavg_proc_indices.keys():
                            continue

                        logkavg_proc_indices = dict_logkavg_proc_indices[syst]
                        logkavg_proc_values = dict_logkavg_proc_values[syst]

                        nvals_proc = len(logkavg_proc_values)
                        oldlength = logk_sparse_size
                        logk_sparse_size = oldlength + nvals_proc
                        logk_sparse_normindices.resize([logk_sparse_size, 1])
                        logk_sparse_systindices.resize([logk_sparse_size, 1])
                        logk_sparse_values.resize([logk_sparse_size])

                        # first dimension of output indices are NOT in the dense [nbin,nproc] space, but rather refer to indices in the norm_sparse vectors
                        # second dimension is flattened in the [2,nsyst] space, where logkavg corresponds to [0,isyst] flattened to isyst
                        # two dimensions are kept in separate arrays for now to reduce the number of copies needed later
                        out_normindices = norm_idx_map[logkavg_proc_indices]
                        logkavg_proc_indices = None

                        logk_sparse_normindices[oldlength:logk_sparse_size] = (
                            out_normindices
                        )
                        logk_sparse_systindices[oldlength:logk_sparse_size] = isyst
                        out_normindices = None

                        logk_sparse_values[oldlength:logk_sparse_size] = (
                            logkavg_proc_values
                        )
                        logkavg_proc_values = None

                        if syst in self.dict_logkhalfdiff_indices[chan][proc].keys():
                            logkhalfdiff_proc_indices = self.dict_logkhalfdiff_indices[
                                chan
                            ][proc][syst]
                            logkhalfdiff_proc_values = self.dict_logkhalfdiff[chan][
                                proc
                            ][syst]

                            nvals_proc = len(logkhalfdiff_proc_values)
                            oldlength = logk_sparse_size
                            logk_sparse_size = oldlength + nvals_proc
                            logk_sparse_normindices.resize([logk_sparse_size, 1])
                            logk_sparse_systindices.resize([logk_sparse_size, 1])
                            logk_sparse_values.resize([logk_sparse_size])

                            # out_indices = np.array([[ibin,iproc,isyst,1]]) + np.pad(logkhalfdiff_proc_indices,((0,0),(0,3)),'constant')
                            # first dimension of output indices are NOT in the dense [nbin,nproc] space, but rather refer to indices in the norm_sparse vectors
                            # second dimension is flattened in the [2,nsyst] space, where logkhalfdiff corresponds to [1,isyst] flattened to nsyst + isyst
                            # two dimensions are kept in separate arrays for now to reduce the number of copies needed later
                            out_normindices = norm_idx_map[logkhalfdiff_proc_indices]
                            logkhalfdiff_proc_indices = None

                            logk_sparse_normindices[oldlength:logk_sparse_size] = (
                                out_normindices
                            )
                            logk_sparse_systindices[oldlength:logk_sparse_size] = (
                                nsyst + isyst
                            )
                            out_normindices = None

                            logk_sparse_values[oldlength:logk_sparse_size] = (
                                logkhalfdiff_proc_values
                            )
                            logkhalfdiff_proc_values = None

                    # free memory
                    dict_logkavg_proc_indices = None
                    dict_logkavg_proc_values = None

                # free memory
                norm_proc = None
                norm_idx_map = None

                ibin += nbinschan

            print(f"Resize and sort sparse arrays into canonical order")
            # resize sparse arrays to actual length
            norm_sparse_indices.resize([norm_sparse_size, 2])
            norm_sparse_values.resize([norm_sparse_size])
            logk_sparse_normindices.resize([logk_sparse_size, 1])
            logk_sparse_systindices.resize([logk_sparse_size, 1])
            logk_sparse_values.resize([logk_sparse_size])

            # straightforward sorting of norm_sparse into canonical order
            norm_sparse_dense_shape = (nbins, nproc)
            norm_sort_indices = np.argsort(
                np.ravel_multi_index(
                    np.transpose(norm_sparse_indices), norm_sparse_dense_shape
                )
            )
            norm_sparse_indices = norm_sparse_indices[norm_sort_indices]
            norm_sparse_values = norm_sparse_values[norm_sort_indices]

            # now permute the indices of the first dimension of logk_sparse corresponding to the resorting of norm_sparse

            # compute the inverse permutation from the sorting of norm_sparse
            # since the final indices are filled from here, need to ensure it has the correct data type
            logk_permute_indices = np.argsort(norm_sort_indices).astype(self.idxdtype)
            norm_sort_indices = None
            logk_sparse_normindices = logk_permute_indices[logk_sparse_normindices]
            logk_permute_indices = None
            logk_sparse_indices = np.concatenate(
                [logk_sparse_normindices, logk_sparse_systindices], axis=-1
            )

            # now straightforward sorting of logk_sparse into canonical order
            if self.symmetric_tensor:
                logk_sparse_dense_shape = (norm_sparse_indices.shape[0], nsyst)
            else:
                logk_sparse_dense_shape = (norm_sparse_indices.shape[0], 2 * nsyst)
            logk_sort_indices = np.argsort(
                np.ravel_multi_index(
                    np.transpose(logk_sparse_indices), logk_sparse_dense_shape
                )
            )
            logk_sparse_indices = logk_sparse_indices[logk_sort_indices]
            logk_sparse_values = logk_sparse_values[logk_sort_indices]
            logk_sort_indices = None

        else:
            print(f"Write out dense array")
            # initialize with zeros, i.e. no variation
            norm = np.zeros([nbins, nproc], self.dtype)
            if self.symmetric_tensor:
                logk = np.zeros([nbins, nproc, nsyst], self.dtype)
            else:
                logk = np.zeros([nbins, nproc, 2, nsyst], self.dtype)

            for chan in self.channels.keys():
                nbinschan = self.nbinschan[chan]
                dict_norm_chan = self.dict_norm[chan]

                for iproc, proc in enumerate(procs):
                    if proc not in dict_norm_chan:
                        continue

                    norm_proc = dict_norm_chan[proc]
                    if self.exponential_transform:
                        norm_proc = np.exp(norm_proc / self.exponential_transform_scale)

                    norm[ibin : ibin + nbinschan, iproc] = norm_proc

                    dict_logkavg_proc = self.dict_logkavg[chan][proc]
                    dict_logkhalfdiff_proc = self.dict_logkhalfdiff[chan][proc]
                    for isyst, syst in enumerate(systs):
                        if syst not in dict_logkavg_proc.keys():
                            continue

                        if self.symmetric_tensor:
                            logk[ibin : ibin + nbinschan, iproc, isyst] = (
                                dict_logkavg_proc[syst]
                            )
                        else:
                            logk[ibin : ibin + nbinschan, iproc, 0, isyst] = (
                                dict_logkavg_proc[syst]
                            )
                            if syst in dict_logkhalfdiff_proc.keys():
                                logk[ibin : ibin + nbinschan, iproc, 1, isyst] = (
                                    dict_logkhalfdiff_proc[syst]
                                )

                ibin += nbinschan

        # compute poisson parameter for Barlow-Beeston bin-by-bin statistical uncertainties
        kstat = np.square(sumw) / sumw2
        # numerical protection to avoid poorly defined constraint
        kstat = np.where(np.equal(sumw, 0.0), 1.0, kstat)
        kstat = np.where(np.equal(sumw2, 0.0), 1.0, kstat)

        # write results to hdf5 file
        procSize = nproc * np.dtype(self.dtype).itemsize
        systSize = 2 * nsyst * np.dtype(self.dtype).itemsize
        amax = np.max([procSize, systSize])
        if amax > self.chunkSize:
            print(
                f"Maximum chunk size in bytes was increased from {self.chunkSize} to {amax} to align with tensor sizes and allow more efficient reading/writing."
            )
            self.chunkSize = amax

        # create HDF5 file (chunk cache set to the chunk size since we can guarantee fully aligned writes
        if not os.path.isdir(outfolder):
            os.makedirs(outfolder)
        outpath = f"{outfolder}/{outfilename}"
        if len(outfilename.split(".")) < 2:
            outpath += ".hdf5"
        print(f"Write output file {outpath}")
        f = h5py.File(outpath, rdcc_nbytes=self.chunkSize, mode="w")

        # propagate meta info into result file
        meta = {
<<<<<<< HEAD
            "meta_info": wums.ioutils.make_meta_info_dict(
=======
            "meta_info": output_tools.make_meta_info_dict(
>>>>>>> 9b624a99
                args=args, wd=common.base_dir
            ),
            "channel_info": self.channels,
            "symmetric_tensor": self.symmetric_tensor,
            "exponential_transform": self.exponential_transform,
            "exponential_transform_scale": self.exponential_transform_scale,
        }

<<<<<<< HEAD
        wums.ioutils.pickle_dump_h5py("meta", meta, f)
=======
        ioutils.pickle_dump_h5py("meta", meta, f)
>>>>>>> 9b624a99

        systsnoprofile = self.get_systsnoprofile()
        systsnoconstraint = self.get_systsnoconstraint()
        noigroups, noigroupidxs = self.get_noigroups()
        systgroups, systgroupidxs = self.get_systgroups()

        # save some lists of strings to the file for later use
        def create_dataset(
            name,
            content,
            length=None,
            dtype=h5py.special_dtype(vlen=str),
            compression="gzip",
        ):
            dimension = [len(content), length] if length else [len(content)]
            ds = f.create_dataset(
                f"h{name}", dimension, dtype=dtype, compression=compression
            )
            ds[...] = content

        create_dataset("procs", procs)
        create_dataset("signals", [s for s in self.signals])
        create_dataset("systs", systs)
        create_dataset("systsnoprofile", systsnoprofile)
        create_dataset("systsnoconstraint", systsnoconstraint)
        create_dataset("systgroups", systgroups)
        create_dataset(
            "systgroupidxs",
            systgroupidxs,
            dtype=h5py.special_dtype(vlen=np.dtype("int32")),
        )
        create_dataset("noigroups", noigroups)
        create_dataset("noigroupidxs", noigroupidxs, dtype="int32")
        create_dataset("pseudodatanames", [n for n in self.pseudodata_names])

        # create h5py datasets with optimized chunk shapes
        nbytes = 0

        constraintweights = self.get_constraintweights(self.dtype)
        nbytes += h5pyutils.writeFlatInChunks(
            constraintweights, f, "hconstraintweights", maxChunkBytes=self.chunkSize
        )
        constraintweights = None

        nbytes += h5pyutils.writeFlatInChunks(
            data_obs, f, "hdata_obs", maxChunkBytes=self.chunkSize
        )
        data_obs = None

        nbytes += h5pyutils.writeFlatInChunks(
            pseudodata, f, "hpseudodata", maxChunkBytes=self.chunkSize
        )
        pseudodata = None

        if self.data_covariance is not None:
            full_cov = (
                np.add(self.data_covariance, np.diag(sumw2))
                if self.add_bin_by_bin_stat_to_data_cov
                else self.data_covariance
            )
            full_cov_inv = np.linalg.inv(full_cov)

            nbytes += h5pyutils.writeFlatInChunks(
                full_cov_inv,
                f,
                "hdata_cov_inv",
                maxChunkBytes=self.chunkSize,
            )

        nbytes += h5pyutils.writeFlatInChunks(
            kstat, f, "hkstat", maxChunkBytes=self.chunkSize
        )
        kstat = None

        if self.sparse:
            nbytes += h5pyutils.writeSparse(
                norm_sparse_indices,
                norm_sparse_values,
                norm_sparse_dense_shape,
                f,
                "hnorm_sparse",
                maxChunkBytes=self.chunkSize,
            )
            norm_sparse_indices = None
            norm_sparse_values = None
            nbytes += h5pyutils.writeSparse(
                logk_sparse_indices,
                logk_sparse_values,
                logk_sparse_dense_shape,
                f,
                "hlogk_sparse",
                maxChunkBytes=self.chunkSize,
            )
            logk_sparse_indices = None
            logk_sparse_values = None
        else:
            nbytes += h5pyutils.writeFlatInChunks(
                norm, f, "hnorm", maxChunkBytes=self.chunkSize
            )
            norm = None
            nbytes += h5pyutils.writeFlatInChunks(
                logk, f, "hlogk", maxChunkBytes=self.chunkSize
            )
            logk = None

        print(f"Total raw bytes in arrays = {nbytes}")

    def get_systsstandard(self):
        return list(common.natural_sort(self.systsstandard))

    def get_systsnoprofile(self):
        return list(common.natural_sort(self.systsnoprofile))

    def get_systsnoi(self):
        return list(common.natural_sort(self.systsnoi))

    def get_systsnoconstraint(self):
        return self.get_systsnoi() + list(common.natural_sort(self.systsnoconstraint))

    def get_systs(self):
        return (
            self.get_systsnoconstraint()
            + self.get_systsstandard()
            + self.get_systsnoprofile()
        )

    def get_constraintweights(self, dtype):
        systs = self.get_systs()
        constraintweights = np.ones([len(systs)], dtype=dtype)
        for syst in self.get_systsnoconstraint():
            constraintweights[systs.index(syst)] = 0.0
        return constraintweights

    def get_groups(self, group_dict):
        systs = self.get_systs()
        groups = []
        idxs = []
        for group, members in common.natural_sort_dict(group_dict).items():
            groups.append(group)
            idx = []
            for syst in members:
                idx.append(systs.index(syst))
            idxs.append(idx)
        return groups, idxs

    def get_noigroups(self):
        # list of groups of systematics to be treated as additional outputs for impacts, etc (aka "nuisances of interest")
        systs = self.get_systs()
        groups = []
        idxs = []
        for group, members in common.natural_sort_dict(self.dict_noigroups).items():
            groups.append(group)
            for syst in members:
                idxs.append(systs.index(syst))
        return groups, idxs

    def get_systgroups(self):
        # list of groups of systematics (nuisances) and lists of indexes
        return self.get_groups(self.dict_systgroups)<|MERGE_RESOLUTION|>--- conflicted
+++ resolved
@@ -4,13 +4,9 @@
 
 import h5py
 import numpy as np
-<<<<<<< HEAD
-import wums.ioutils
-=======
->>>>>>> 9b624a99
+from wums import ioutils, output_tools
 
 from combinetf2 import common, h5pyutils
-from wums import ioutils, output_tools
 
 
 class TensorWriter:
@@ -647,11 +643,7 @@
 
         # propagate meta info into result file
         meta = {
-<<<<<<< HEAD
-            "meta_info": wums.ioutils.make_meta_info_dict(
-=======
             "meta_info": output_tools.make_meta_info_dict(
->>>>>>> 9b624a99
                 args=args, wd=common.base_dir
             ),
             "channel_info": self.channels,
@@ -660,11 +652,7 @@
             "exponential_transform_scale": self.exponential_transform_scale,
         }
 
-<<<<<<< HEAD
-        wums.ioutils.pickle_dump_h5py("meta", meta, f)
-=======
         ioutils.pickle_dump_h5py("meta", meta, f)
->>>>>>> 9b624a99
 
         systsnoprofile = self.get_systsnoprofile()
         systsnoconstraint = self.get_systsnoconstraint()
