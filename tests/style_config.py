--- conflicted
+++ resolved
@@ -60,11 +60,7 @@
 
 
 # same as impact labels but in latex format
-<<<<<<< HEAD
-systematics_labels = {k: translate_html_to_latex(v) for k,v in impact_labels.items()}
-=======
 systematics_labels = {k: translate_html_to_latex(v) for k, v in impact_labels.items()}
->>>>>>> 88b7c3e2
 
 # predefined set of grouped impacts to be plotted
 nuisance_grouping = {
