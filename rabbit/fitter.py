import hashlib
import re

import numpy as np
import scipy
import tensorflow as tf
import tensorflow_probability as tfp
from wums import logging

from rabbit import tfhelpers as tfh

logger = logging.child_logger(__name__)


class FitterCallback:
    def __init__(self, xv):
        self.iiter = 0
        self.xval = xv

    def __call__(self, intermediate_result):
        logger.debug(f"Iteration {self.iiter}: loss value {intermediate_result.fun}")
        if np.isnan(intermediate_result.fun):
            raise ValueError(f"Loss value is NaN at iteration {self.iiter}")
        self.xval = intermediate_result.x
        self.iiter += 1


class Fitter:
    def __init__(self, indata, options, do_blinding=False):
        self.indata = indata
        self.binByBinStat = not options.noBinByBinStat
        self.systgroupsfull = self.indata.systgroups.tolist()
        self.systgroupsfull.append("stat")
        if self.binByBinStat:
            self.systgroupsfull.append("binByBinStat")

        if options.binByBinStatType == "automatic":
            self.binByBinStatType = "normal" if options.externalCovariance else "gamma"
        else:
            self.binByBinStatType = options.binByBinStatType

        self.binByBinStatMode = options.binByBinStatMode

        if (
            self.binByBinStat
            and self.binByBinStatMode == "full"
            and self.binByBinStatType != "normal"
        ):
            raise Exception(
                'bin-by-bin stat only for option "--binByBinStatMode full" with "--binByBinStatMode normal"'
            )

        if options.externalCovariance and not options.chisqFit:
            raise Exception(
                'option "--externalCovariance" only works with "--chisqFit"'
            )
        if (
            options.externalCovariance
            and self.binByBinStat
            and self.binByBinStatType != "normal"
        ):
            raise Exception(
                'bin-by-bin stat only for option "--externalCovariance" with "--binByBinStatType normal"'
            )

        if self.binByBinStatType not in ["gamma", "normal"]:
            raise RuntimeError(
                f"Invalid binByBinStatType {self.indata.binByBinStatType}, valid choices are 'gamma' or 'normal'"
            )

        if self.indata.systematic_type not in ["log_normal", "normal"]:
            raise RuntimeError(
                f"Invalid systematic_type {self.indata.systematic_type}, valid choices are 'log_normal' or 'normal'"
            )

        self.diagnostics = options.diagnostics
        self.minimizer_method = options.minimizerMethod

        self.chisqFit = options.chisqFit
        self.externalCovariance = options.externalCovariance
        self.prefitUnconstrainedNuisanceUncertainty = (
            options.prefitUnconstrainedNuisanceUncertainty
        )

        self.nsystgroupsfull = len(self.systgroupsfull)

        self.pois = []

        if options.POIMode == "mu":
            self.npoi = self.indata.nsignals
            poidefault = options.POIDefault * tf.ones(
                [self.npoi], dtype=self.indata.dtype
            )
            for signal in self.indata.signals:
                self.pois.append(signal)
        elif options.POIMode == "none":
            self.npoi = 0
            poidefault = tf.zeros([], dtype=self.indata.dtype)
        else:
            raise Exception("unsupported POIMode")

        self.do_blinding = do_blinding
        if self.do_blinding:
            self._blinding_offsets_poi = tf.Variable(
                tf.ones([self.npoi], dtype=self.indata.dtype),
                trainable=False,
                name="offset_poi",
            )
            self._blinding_offsets_theta = tf.Variable(
                tf.zeros([self.indata.nsyst], dtype=self.indata.dtype),
                trainable=False,
                name="offset_theta",
            )
            self.init_blinding_values(options.unblind)

        self.parms = np.concatenate([self.pois, self.indata.systs])

        self.allowNegativePOI = options.allowNegativePOI

        if self.allowNegativePOI:
            self.xpoidefault = poidefault
        else:
            self.xpoidefault = tf.sqrt(poidefault)

        # tf variable containing all fit parameters
        thetadefault = tf.zeros([self.indata.nsyst], dtype=self.indata.dtype)
        if self.npoi > 0:
            xdefault = tf.concat([self.xpoidefault, thetadefault], axis=0)
        else:
            xdefault = thetadefault

        self.x = tf.Variable(xdefault, trainable=True, name="x")

        # observed number of events per bin
        self.nobs = tf.Variable(
            tf.zeros_like(self.indata.data_obs), trainable=False, name="nobs"
        )
        self.lognobs = tf.Variable(
            tf.zeros_like(self.indata.data_obs), trainable=False, name="lognobs"
        )
        self.set_nobs(self.indata.data_obs)
        self.data_cov_inv = None

        if self.chisqFit:
            if self.externalCovariance:
                if self.indata.data_cov_inv is None:
                    raise RuntimeError("No external covariance found in input data.")
                # provided covariance
                self.data_cov_inv = self.indata.data_cov_inv
            else:
                # covariance from data stat
                if tf.reduce_any(self.nobs <= 0).numpy():
                    raise RuntimeError(
                        "Bins in 'nobs <= 0' encountered, chi^2 fit can not be performed."
                    )

        # constraint minima for nuisance parameters
        self.theta0 = tf.Variable(
            tf.zeros([self.indata.nsyst], dtype=self.indata.dtype),
            trainable=False,
            name="theta0",
        )

        # FIXME for now this is needed even if binByBinStat is off because of how it is used in the global impacts
        #  and uncertainty band computations (gradient is allowed to be zero or None and then propagated or skipped only later)

        # global observables for mc stat uncertainty
        self.beta0 = tf.Variable(
            tf.zeros_like(self.indata.sumw), trainable=False, name="beta0"
        )
        self.logbeta0 = tf.Variable(
            tf.zeros_like(self.indata.sumw), trainable=False, name="logbeta0"
        )
        self.set_beta0(self._default_beta0())

        # nuisance parameters for mc stat uncertainty
        self.beta = tf.Variable(self.beta0, trainable=False, name="beta")

        # dummy tensor to allow differentiation
        self.ubeta = tf.zeros_like(self.beta)

        if self.binByBinStat:
<<<<<<< HEAD
            self.varbeta = (
                self.indata.sumw2
                if self.binByBinStatMode == "full"
                else tf.reduce_sum(self.indata.sumw2, axis=1)
            )
=======
            if tf.reduce_any(self.indata.sumw2 < 0.0).numpy():
                raise ValueError("Negative variance for binByBinStat")
>>>>>>> 7b048163

            if self.binByBinStatType == "gamma":
                sumw = (
                    self.indata.sumw
                    if self.binByBinStatMode == "full"
                    else tf.reduce_sum(self.indata.sumw, axis=1)
                )
                self.kstat = sumw**2 / self.varbeta
                self.betamask = self.varbeta == 0.0
                self.kstat = tf.where(self.betamask, 1.0, self.kstat)
            elif self.binByBinStatType == "normal":
                # precompute decomposition of composite matrix to speed up
                # calculation of profiled beta values
<<<<<<< HEAD
                if self.externalCovariance or self.binByBinStatMode == "full":
                    sbeta = tf.math.sqrt(self.varbeta[: self.indata.nbins])

                    if self.externalCovariance and self.binByBinStatMode == "light":
                        sbeta = tf.linalg.LinearOperatorDiag(sbeta)
                        self.betaauxlu = tf.linalg.lu(
                            sbeta @ self.data_cov_inv @ sbeta
                            + tf.eye(
                                self.data_cov_inv.shape[0],
                                dtype=self.data_cov_inv.dtype,
                            )
                        )
                    elif self.externalCovariance and self.binByBinStatMode == "full":
                        # make copies of each element nproc x nproc submatrices
                        cov_inv = tf.expand_dims(
                            tf.expand_dims(self.data_cov_inv, -1), -1
                        )
                        cov_inv = tf.broadcast_to(
                            cov_inv,
                            [*self.data_cov_inv.shape, sbeta.shape[1], sbeta.shape[1]],
                        )
                        cov_inv = tf.transpose(
                            cov_inv, perm=[0, 2, 1, 3]
                        )  # switch axes to be aligned with sbeta (nbins x nbins) x (nproc x nproc) -> (nbins x nproc) x (nbins x nproc)

                        # flatten nproc, nbin axes
                        sbeta = tf.reshape(sbeta, (-1,))
                        sbeta = tf.linalg.LinearOperatorDiag(sbeta)
                        cov_inv = tf.reshape(cov_inv, sbeta.shape)

                        self.betaauxlu = tf.linalg.lu(
                            sbeta @ cov_inv @ sbeta
                            + tf.eye(
                                cov_inv.shape[0],
                                dtype=self.data_cov_inv.dtype,
                            )
                        )
                    else:
                        # first dimension is batch dimension
                        self.betaauxlu = tf.linalg.lu(
                            tf.math.reciprocal(self.nobs)[:, tf.newaxis, tf.newaxis]
                            * tf.expand_dims(sbeta, -1)
                            * tf.expand_dims(sbeta, 1)
                            + tf.eye(
                                sbeta.shape[1],
                                batch_shape=[sbeta.shape[0]],
                                dtype=self.indata.dtype,
                            )
                        )
=======
                varbeta = self.indata.sumw2[: self.indata.nbins]
                sbeta = tf.sqrt(varbeta)
                sbeta_m = tf.linalg.LinearOperatorDiag(sbeta)
                self.betaauxlu = tf.linalg.lu(
                    sbeta_m @ self.data_cov_inv @ sbeta_m
                    + tf.eye(self.data_cov_inv.shape[0], dtype=self.data_cov_inv.dtype)
                )
>>>>>>> 7b048163

        self.nexpnom = tf.Variable(
            self.expected_yield(), trainable=False, name="nexpnom"
        )

        # parameter covariance matrix
        self.cov = tf.Variable(
            self.prefit_covariance(
                unconstrained_err=self.prefitUnconstrainedNuisanceUncertainty
            ),
            trainable=False,
            name="cov",
        )

        # determine if problem is linear (ie likelihood is purely quadratic)
        self.is_linear = (
            self.chisqFit
            and (self.npoi == 0 or self.allowNegativePOI)
            and self.indata.symmetric_tensor
            and self.indata.systematic_type == "normal"
            and ((not self.binByBinStat) or self.binByBinStatType == "normal")
        )

    def init_blinding_values(self, unblind_parameter_expressions=[]):
        # Find parameters that match any regex
        compiled_expressions = [
            re.compile(expr) for expr in unblind_parameter_expressions
        ]

        unblind_parameters = [
            s
            for s in [
                *self.indata.signals,
                *[self.indata.systs[i] for i in self.indata.noigroupidxs],
            ]
            if any(regex.match(s.decode()) for regex in compiled_expressions)
        ]

        # check if dataset is an integer (i.e. if it is real data or not) and use this to choose the random seed
        is_dataobs_int = np.sum(
            np.equal(self.indata.data_obs, np.floor(self.indata.data_obs))
        )

        def deterministic_random_from_string(s, mean=0.0, std=5.0):
            # random value with seed taken based on string of parameter name
            if isinstance(s, str):
                s = s.encode("utf-8")

            if is_dataobs_int:
                s += b"_data"

            # Hash the string
            hash = hashlib.sha256(s).hexdigest()

            seed_seq = np.random.SeedSequence(int(hash, 16))
            rng = np.random.default_rng(seed_seq)

            value = rng.normal(loc=mean, scale=std)
            return value

        # multiply offset to nois
        self._blinding_values_theta = np.zeros(self.indata.nsyst, dtype=np.float64)
        for i in self.indata.noigroupidxs:
            param = self.indata.systs[i]
            if param in unblind_parameters:
                continue
            logger.debug(f"Blind parameter {param}")
            value = deterministic_random_from_string(param)
            self._blinding_values_theta[i] = value

        # add offset to pois
        self._blinding_values_poi = np.ones(self.npoi, dtype=np.float64)
        for i in range(self.npoi):
            param = self.indata.signals[i]
            if param in unblind_parameters:
                continue
            logger.debug(f"Blind signal strength modifier for {param}")
            value = deterministic_random_from_string(param)
            self._blinding_values_poi[i] = np.exp(value)

    def set_blinding_offsets(self, blind=True):
        if not self.do_blinding:
            return
        if blind:
            self._blinding_offsets_poi.assign(self._blinding_values_poi)
            self._blinding_offsets_theta.assign(self._blinding_values_theta)
        else:
            self._blinding_offsets_poi.assign(np.ones(self.npoi, dtype=np.float64))
            self._blinding_offsets_theta.assign(
                np.zeros(self.indata.nsyst, dtype=np.float64)
            )

    def get_blinded_theta(self):
        theta = self.x[self.npoi :]
        if self.do_blinding:
            return theta + self._blinding_offsets_theta
        else:
            return theta

    def get_blinded_poi(self):
        xpoi = self.x[: self.npoi]
        if self.allowNegativePOI:
            poi = xpoi
        else:
            poi = tf.square(xpoi)
        if self.do_blinding:
            return poi * self._blinding_offsets_poi
        else:
            return poi

    def _default_beta0(self):
        if self.binByBinStatMode == "full":
            shape = self.indata.sumw.shape
        elif self.binByBinStatMode == "light":
            shape = self.indata.sumw.shape[0]

        if self.binByBinStatType == "gamma":
            return tf.ones(shape, dtype=self.indata.dtype)
        elif self.binByBinStatType == "normal":
            return tf.zeros(shape, dtype=self.indata.dtype)

    def prefit_covariance(self, unconstrained_err=0.0):
        # free parameters are taken to have zero uncertainty for the purposes of prefit uncertainties
        var_poi = tf.zeros([self.npoi], dtype=self.indata.dtype)

        # nuisances have their uncertainty taken from the constraint term, but unconstrained nuisances
        # are set to a placeholder uncertainty (zero by default) for the purposes of prefit uncertainties
        var_theta = tf.where(
            self.indata.constraintweights == 0.0,
            unconstrained_err**2,
            tf.math.reciprocal(self.indata.constraintweights),
        )

        invhessianprefit = tf.linalg.diag(tf.concat([var_poi, var_theta], axis=0))
        return invhessianprefit

    @tf.function
    def val_jac(self, fun, *args, **kwargs):
        with tf.GradientTape() as t:
            val = fun(*args, **kwargs)
        jac = t.jacobian(val, self.x)

        return val, jac

    def set_nobs(self, values):
        self.nobs.assign(values)
        # compute offset for poisson nll improved numerical precision in minimizatoin
        # the offset is chosen to give the saturated likelihood
        nobssafe = tf.where(values == 0.0, 1.0, values)
        self.lognobs.assign(tf.math.log(nobssafe))

    def set_beta0(self, values):
        self.beta0.assign(values)
        # compute offset for Gamma nll improved numerical precision in minimizatoin
        # the offset is chosen to give the saturated likelihood
        beta0safe = tf.where(values == 0.0, 1.0, values)
        self.logbeta0.assign(tf.math.log(beta0safe))

    def theta0defaultassign(self):
        self.theta0.assign(tf.zeros([self.indata.nsyst], dtype=self.theta0.dtype))

    def xdefaultassign(self):
        if self.npoi == 0:
            self.x.assign(self.theta0)
        else:
            self.x.assign(tf.concat([self.xpoidefault, self.theta0], axis=0))

    def beta0defaultassign(self):
        self.set_beta0(self._default_beta0())

    def betadefaultassign(self):
        self.beta.assign(self.beta0)

    def defaultassign(self):
        self.cov.assign(
            self.prefit_covariance(
                unconstrained_err=self.prefitUnconstrainedNuisanceUncertainty
            )
        )
        self.theta0defaultassign()
        if self.binByBinStat:
            self.beta0defaultassign()
            self.betadefaultassign()
        self.xdefaultassign()
        if self.do_blinding:
            self.set_blinding_offsets(False)

    def bayesassign(self):
        # FIXME use theta0 as the mean and constraintweight to scale the width
        if self.npoi == 0:
            self.x.assign(
                self.theta0
                + tf.random.normal(shape=self.theta0.shape, dtype=self.theta0.dtype)
            )
        else:
            self.x.assign(
                tf.concat(
                    [
                        self.xpoidefault,
                        self.theta0
                        + tf.random.normal(
                            shape=self.theta0.shape, dtype=self.theta0.dtype
                        ),
                    ],
                    axis=0,
                )
            )

        if self.binByBinStat:
            if self.binByBinStatType == "gamma":
                # FIXME this is only valid for beta0=beta=1 (but this should always be the case when throwing toys)
                betagen = (
                    tf.random.gamma(
                        shape=[],
                        alpha=self.kstat * self.beta0 + 1.0,
                        beta=tf.ones_like(self.kstat),
                        dtype=self.beta.dtype,
                    )
                    / self.kstat
                )

                betagen = tf.where(self.kstat == 0.0, 0.0, betagen)
                self.beta.assign(betagen)
            elif self.binByBinStatType == "normal":
                self.beta.assign(
                    tf.random.normal(
                        shape=[],
                        mean=self.beta0,
                        stddev=tf.ones_like(self.beta0),
                        dtype=self.beta.dtype,
                    )
                )

    def frequentistassign(self):
        # FIXME use theta as the mean and constraintweight to scale the width
        self.theta0.assign(
            tf.random.normal(shape=self.theta0.shape, dtype=self.theta0.dtype)
        )
        if self.binByBinStat:
            if self.binByBinStatType == "gamma":
                # FIXME this is only valid for beta0=beta=1 (but this should always be the case when throwing toys)
                beta0gen = (
                    tf.random.poisson(
                        shape=[],
                        lam=self.kstat * self.beta,
                        dtype=self.beta.dtype,
                    )
                    / self.kstat
                )

                beta0gen = tf.where(self.kstat == 0.0, 0.0, beta0gen)
                self.set_beta0(beta0gen)
            elif self.binByBinStatType == "normal":
                self.set_beta0(
                    tf.random.normal(
                        shape=[],
                        mean=self.beta,
                        stddev=tf.ones_like(self.beta0),
                        dtype=self.beta.dtype,
                    )
                )

    def toyassign(
        self,
        syst_randomize="frequentist",
        data_randomize="poisson",
        data_mode="expected",
        randomize_parameters=False,
    ):
        if syst_randomize == "bayesian":
            # randomize actual values
            self.bayesassign()
        elif syst_randomize == "frequentist":
            # randomize nuisance constraint minima
            self.frequentistassign()

        if data_mode == "expected":
            data_nom = self.expected_yield()
        elif data_mode == "observed":
            data_nom = self.indata.data_obs

        if data_randomize == "poisson":
            if self.externalCovariance:
                raise RuntimeError(
                    "Toys with external covariance only possible with data_randomize=normal"
                )
            else:
                self.set_nobs(
                    tf.random.poisson(lam=data_nom, shape=[], dtype=self.nobs.dtype)
                )
        elif data_randomize == "normal":
            if self.externalCovariance:
                pdata = tfp.distributions.MultivariateNormalTriL(
                    loc=data_nom,
                    scale_tril=tf.linalg.cholesky(tf.linalg.inv(self.data_cov_inv)),
                )
                self.set_nobs(pdata.sample())
            else:
                self.set_nobs(
                    tf.random.normal(
                        mean=data_nom,
                        stddev=tf.sqrt(data_nom),
                        shape=[],
                        dtype=self.nobs.dtype,
                    )
                )
        elif data_randomize == "none":
            self.set_nobs(data_nom)

        # assign start values for nuisance parameters to constraint minima
        self.xdefaultassign()
        if self.binByBinStat:
            self.betadefaultassign()
        # set likelihood offset
        self.nexpnom.assign(self.expected_yield())

        if randomize_parameters:
            # the special handling of the diagonal case here speeds things up, but is also required
            # in case the prefit covariance has zero for some uncertainties (which is the default
            # for unconstrained nuisances for example) since the multivariate normal distribution
            # requires a positive-definite covariance matrix
            if tfh.is_diag(self.cov):
                self.x.assign(
                    tf.random.normal(
                        shape=[],
                        mean=self.x,
                        stddev=tf.sqrt(tf.linalg.diag_part(self.cov)),
                        dtype=self.x.dtype,
                    )
                )
            else:
                pparms = tfp.distributions.MultivariateNormalTriL(
                    loc=self.x, scale_tril=tf.linalg.cholesky(self.cov)
                )
                self.x.assign(pparms.sample())
            if self.binByBinStat:
                self.beta.assign(
                    tf.random.normal(
                        shape=[],
                        mean=self.beta0,
                        stddev=tf.sqrt(self.varbeta),
                        dtype=self.beta.dtype,
                    )
                )

    def _compute_impact_group(self, v, idxs):
        cov_reduced = tf.gather(self.cov[self.npoi :, self.npoi :], idxs, axis=0)
        cov_reduced = tf.gather(cov_reduced, idxs, axis=1)
        v_reduced = tf.gather(v, idxs, axis=1)
        invC_v = tf.linalg.solve(cov_reduced, tf.transpose(v_reduced))
        v_invC_v = tf.einsum("ij,ji->i", v_reduced, invC_v)
        return tf.sqrt(v_invC_v)

    @tf.function
    def impacts_parms(self, hess):
        # impact for poi at index i in covariance matrix from nuisance with index j is C_ij/sqrt(C_jj) = <deltax deltatheta>/sqrt(<deltatheta^2>)
        cov_poi = self.cov[: self.npoi]
        cov_noi = tf.gather(self.cov[self.npoi :], self.indata.noigroupidxs)
        v = tf.concat([cov_poi, cov_noi], axis=0)
        impacts = v / tf.reshape(tf.sqrt(tf.linalg.diag_part(self.cov)), [1, -1])

        nstat = self.npoi + self.indata.nsystnoconstraint
        hess_stat = hess[:nstat, :nstat]
        inv_hess_stat = tf.linalg.inv(hess_stat)

        if self.binByBinStat:
            # impact bin-by-bin stat
            val_no_bbb, grad_no_bbb, hess_no_bbb = self.loss_val_grad_hess(
                profile=False
            )

            hess_stat_no_bbb = hess_no_bbb[:nstat, :nstat]
            inv_hess_stat_no_bbb = tf.linalg.inv(hess_stat_no_bbb)

            impacts_data_stat = tf.sqrt(tf.linalg.diag_part(inv_hess_stat_no_bbb))
            impacts_data_stat = tf.reshape(impacts_data_stat, (-1, 1))

            impacts_bbb_sq = tf.linalg.diag_part(inv_hess_stat - inv_hess_stat_no_bbb)
            impacts_bbb = tf.sqrt(tf.nn.relu(impacts_bbb_sq))  # max(0,x)
            impacts_bbb = tf.reshape(impacts_bbb, (-1, 1))
            impacts_grouped = tf.concat([impacts_data_stat, impacts_bbb], axis=1)
        else:
            impacts_data_stat = tf.sqrt(tf.linalg.diag_part(inv_hess_stat))
            impacts_data_stat = tf.reshape(impacts_data_stat, (-1, 1))
            impacts_grouped = impacts_data_stat

        if len(self.indata.systgroupidxs):
            impacts_grouped_syst = tf.map_fn(
                lambda idxs: self._compute_impact_group(v[:, self.npoi :], idxs),
                tf.ragged.constant(self.indata.systgroupidxs, dtype=tf.int32),
                fn_output_signature=tf.TensorSpec(
                    shape=(impacts.shape[0],), dtype=tf.float64
                ),
            )
            impacts_grouped_syst = tf.transpose(impacts_grouped_syst)
            impacts_grouped = tf.concat([impacts_grouped_syst, impacts_grouped], axis=1)

        return impacts, impacts_grouped

    def _compute_global_impact_group(self, d_squared, idxs):
        gathered = tf.gather(d_squared, idxs, axis=-1)
        d_squared_summed = tf.reduce_sum(gathered, axis=-1)
        return tf.sqrt(d_squared_summed)

    @tf.function
    def global_impacts_parms(self):
        # TODO migrate this to a physics model to avoid the below code which is largely duplicated

        idxs_poi = tf.range(self.npoi, dtype=tf.int64)
        idxs_noi = tf.constant(self.npoi + self.indata.noigroupidxs, dtype=tf.int64)
        idxsout = tf.concat([idxs_poi, idxs_noi], axis=0)

        dexpdx = tf.one_hot(idxsout, depth=self.cov.shape[0], dtype=self.cov.dtype)

        cov_dexpdx = tf.matmul(self.cov, dexpdx, transpose_b=True)

        var_total = tf.linalg.diag_part(self.cov)
        var_total = tf.gather(var_total, idxsout)

        if self.binByBinStat:
            with tf.GradientTape(persistent=True) as t2:
                t2.watch([self.x, self.ubeta])
                with tf.GradientTape(persistent=True) as t1:
                    t1.watch([self.x, self.ubeta])
                    lc = self._compute_lc()
                    _1, _2, beta = self._compute_yields_with_beta(
                        profile=True, compute_norm=False, full=False
                    )
                    lbeta = self._compute_lbeta(beta)
                pdlbetadbeta = t1.gradient(lbeta, self.ubeta)
                dlcdx = t1.gradient(lc, self.x)
                dbetadx = t1.jacobian(beta, self.x)
            # pd2lbetadbeta2 is diagonal so we can use gradient instead of jacobian
            pd2lbetadbeta2_diag = t2.gradient(pdlbetadbeta, self.ubeta)
            # d2lcdx2 is diagonal so we can use gradient instead of jacobian
            d2lcdx2_diag = t2.gradient(dlcdx, self.x)
        else:
            with tf.GradientTape() as t2:
                with tf.GradientTape() as t1:
                    lc = self._compute_lc()
                dlcdx = t1.gradient(lc, self.x)
            # d2lcdx2 is diagonal so we can use gradient instead of jacobian
            d2lcdx2_diag = t2.gradient(dlcdx, self.x)

        # sc is the cholesky decomposition of d2lcdx2
        sc = tf.linalg.LinearOperatorDiag(tf.sqrt(d2lcdx2_diag), is_self_adjoint=True)

        impacts_x0 = sc @ cov_dexpdx
        impacts_theta0 = impacts_x0[self.npoi :]

        impacts_theta0 = tf.transpose(impacts_theta0)
        impacts = impacts_theta0

        impacts_theta0_sq = tf.square(impacts_theta0)
        var_theta0 = tf.reduce_sum(impacts_theta0_sq, axis=-1)

        var_nobs = var_total - var_theta0

        if self.binByBinStat:
            if self.binByBinStatMode == "full":
                # flatten the bin and process axes
                pd2lbetadbeta2_diag = tf.reshape(pd2lbetadbeta2_diag, [-1])
                dbetadx = tf.reshape(dbetadx, [-1, dbetadx.shape[-1]])

            # this the cholesky decomposition of pd2lbetadbeta2
            sbeta = tf.linalg.LinearOperatorDiag(
                tf.sqrt(pd2lbetadbeta2_diag), is_self_adjoint=True
            )

            impacts_beta0 = sbeta @ dbetadx @ cov_dexpdx

            var_beta0 = tf.reduce_sum(tf.square(impacts_beta0), axis=0)
            var_nobs -= var_beta0

            impacts_beta0 = tf.sqrt(var_beta0)

        impacts_nobs = tf.sqrt(var_nobs)

        if self.binByBinStat:
            impacts_grouped = tf.stack([impacts_nobs, impacts_beta0], axis=-1)
        else:
            impacts_grouped = impacts_nobs[..., None]

        if len(self.indata.systgroupidxs):
            impacts_grouped_syst = tf.map_fn(
                lambda idxs: self._compute_global_impact_group(impacts_theta0_sq, idxs),
                tf.ragged.constant(self.indata.systgroupidxs, dtype=tf.int64),
                fn_output_signature=tf.TensorSpec(
                    shape=(impacts_theta0_sq.shape[0],), dtype=impacts_theta0_sq.dtype
                ),
            )
            impacts_grouped_syst = tf.transpose(impacts_grouped_syst)
            impacts_grouped = tf.concat([impacts_grouped_syst, impacts_grouped], axis=1)

        return impacts, impacts_grouped

    def _pd2ldbeta2(self, profile=False):
        with tf.GradientTape(watch_accessed_variables=False) as t2:
            t2.watch([self.ubeta])
            with tf.GradientTape(watch_accessed_variables=False) as t1:
                t1.watch([self.ubeta])
                if profile:
                    val = self._compute_loss(profile=True)
                else:
                    # TODO this principle can probably be generalized to other parts of the code
                    # to further reduce special cases

                    # if not profiling, likelihood doesn't include the data contribution
                    _1, _2, beta = self._compute_yields_with_beta(
                        profile=False, compute_norm=False, full=False
                    )
                    lbeta = self._compute_lbeta(beta)
                    val = lbeta

            pdldbeta = t1.gradient(val, self.ubeta)
        if self.externalCovariance and profile:
            pd2ldbeta2_matrix = t2.jacobian(pdldbeta, self.ubeta)
            pd2ldbeta2 = tf.linalg.LinearOperatorFullMatrix(
                pd2ldbeta2_matrix, is_self_adjoint=True
            )
        else:
            # pd2ldbeta2 is diagonal, so we can use gradient instead of jacobian
            pd2ldbeta2_diag = t2.gradient(pdldbeta, self.ubeta)
            pd2ldbeta2 = tf.linalg.LinearOperatorDiag(
                pd2ldbeta2_diag, is_self_adjoint=True
            )
        return pd2ldbeta2

    def _dxdvars(self):
        with tf.GradientTape() as t2:
            t2.watch([self.theta0, self.nobs, self.beta0])
            with tf.GradientTape() as t1:
                t1.watch([self.theta0, self.nobs, self.beta0])
                val = self._compute_loss()
            grad = t1.gradient(val, self.x)
        pd2ldxdtheta0, pd2ldxdnobs, pd2ldxdbeta0 = t2.jacobian(
            grad, [self.theta0, self.nobs, self.beta0], unconnected_gradients="zero"
        )

        # cov is inverse hesse, thus cov ~ d2xd2l
        dxdtheta0 = -self.cov @ pd2ldxdtheta0
        dxdnobs = -self.cov @ pd2ldxdnobs
        dxdbeta0 = -self.cov @ pd2ldxdbeta0

        return dxdtheta0, dxdnobs, dxdbeta0

    # def _expected_with_variance_optimized(self, fun_exp, skipBinByBinStat=False):
    #     # compute uncertainty on expectation propagating through uncertainty on fit parameters using full covariance matrix

    #     # FIXME this doesn't actually work for the positive semi-definite case
    #     invhesschol = tf.linalg.cholesky(self.cov)

    #     # since the full covariance matrix with respect to the bin counts is given by J^T R^T R J, then summing RJ element-wise squared over the parameter axis gives the diagonal elements

    #     expected = fun_exp()

    #     # dummy vector for implicit transposition
    #     u = tf.ones_like(expected)
    #     with tf.GradientTape(watch_accessed_variables=False) as t1:
    #         t1.watch(u)
    #         with tf.GradientTape() as t2:
    #             expected = fun_exp()
    #         # this returns dndx_j = sum_i u_i dn_i/dx_j
    #         Ju = t2.gradient(expected, self.x, output_gradients=u)
    #         Ju = tf.transpose(Ju)
    #         Ju = tf.reshape(Ju, [-1, 1])
    #         RJu = tf.matmul(tf.stop_gradient(invhesschol), Ju, transpose_a=True)
    #         RJu = tf.reshape(RJu, [-1])
    #     RJ = t1.jacobian(RJu, u)
    #     sRJ2 = tf.reduce_sum(RJ**2, axis=0)
    #     sRJ2 = tf.reshape(sRJ2, tf.shape(expected))
    #     if self.binByBinStat and not skipBinByBinStat:
    #         # add MC stat uncertainty on variance
    #         sumw2 = tf.square(expected) / self.kstat
    #         sRJ2 = sRJ2 + sumw2
    #     return expected, sRJ2

    def _compute_expected(
        self, fun_exp, inclusive=True, profile=False, full=True, need_observables=True
    ):
        if need_observables:
            observables = self._compute_yields(
                inclusive=inclusive, profile=profile, full=full
            )
            expected = fun_exp(self.x, observables)
        else:
            expected = fun_exp(self.x)

        return expected

    def _expected_with_variance(
        self,
        fun_exp,
        compute_cov=False,
        compute_global_impacts=False,
        profile=False,
        inclusive=True,
        full=True,
        need_observables=True,
    ):
        # compute uncertainty on expectation propagating through uncertainty on fit parameters using full covariance matrix
        # FIXME switch back to optimized version at some point?

        def compute_derivatives(dvars):
            with tf.GradientTape(watch_accessed_variables=False) as t:
                t.watch(dvars)
                expected = self._compute_expected(
                    fun_exp,
                    inclusive=inclusive,
                    profile=profile,
                    full=full,
                    need_observables=need_observables,
                )
                expected_flat = tf.reshape(expected, (-1,))
            jacs = t.jacobian(
                expected_flat,
                dvars,
            )
            return expected, *jacs

        if self.binByBinStat:
            dvars = [self.x, self.ubeta]
            expected, dexpdx, pdexpdbeta = compute_derivatives(dvars)
        else:
            dvars = [self.x]
            expected, dexpdx = compute_derivatives(dvars)
            pdexpdbeta = None

        if compute_cov or (compute_global_impacts and self.binByBinStat):
            cov_dexpdx = tf.matmul(self.cov, dexpdx, transpose_b=True)

        if compute_cov:
            expcov = dexpdx @ cov_dexpdx
        else:
            # matrix free calculation
            expvar_flat = tf.einsum("ij,jk,ik->i", dexpdx, self.cov, dexpdx)
            expcov = None

        if pdexpdbeta is not None:
            pd2ldbeta2 = self._pd2ldbeta2(profile)
            pd2ldbeta2_pdexpdbeta = pd2ldbeta2.solve(pdexpdbeta, adjoint_arg=True)

            if compute_cov:
                expcov += pdexpdbeta @ pd2ldbeta2_pdexpdbeta
            else:
                expvar_flat += tf.einsum("ik,ki->i", pdexpdbeta, pd2ldbeta2_pdexpdbeta)

        if compute_cov:
            expvar_flat = tf.linalg.diag_part(expcov)

        expvar = tf.reshape(expvar_flat, tf.shape(expected))

        if compute_global_impacts:
            # the fully general contribution to the covariance matrix
            # for a factorized likelihood L = sum_i L_i can be written as
            # cov_i = dexpdx @ cov_x @ d2L_i/dx2 @ cov_x @ dexpdx.T
            # This is totally general and always adds up to the total covariance matrix

            # This can be factorized into impacts only if the individual contributions
            # are rank 1.  This is not the case in general for the data stat uncertainties,
            # in particular where postfit nexpected != nobserved and nexpected is not a linear
            # function of the poi's and nuisance parameters x

            # For the systematic and MC stat uncertainties this is equivalent to the
            # more conventional global impact calculation (and without needing to insert the uncertainty on
            # the global observables "by hand", which can be non-trivial beyond the Gaussian case)

            if self.binByBinStat:
                with tf.GradientTape(persistent=True) as t2:
                    t2.watch([self.x, self.ubeta])
                    with tf.GradientTape(persistent=True) as t1:
                        t1.watch([self.x, self.ubeta])
                        lc = self._compute_lc()
                        _1, _2, beta = self._compute_yields_with_beta(
                            profile=profile, compute_norm=False, full=False
                        )
                        lbeta = self._compute_lbeta(beta)
                    pdlbetadbeta = t1.gradient(lbeta, self.ubeta)
                    dlcdx = t1.gradient(lc, self.x)
                    dbetadx = t1.jacobian(beta, self.x)
                # pd2lbetadbeta2 is diagonal so we can use gradient instead of jacobian
                pd2lbetadbeta2_diag = t2.gradient(pdlbetadbeta, self.ubeta)
                # d2lcdx2 is diagonal so we can use gradient instead of jacobian
                d2lcdx2_diag = t2.gradient(dlcdx, self.x)
            else:
                with tf.GradientTape() as t2:
                    with tf.GradientTape() as t1:
                        lc = self._compute_lc()
                    dlcdx = t1.gradient(lc, self.x)
                # d2lcdx2 is diagonal so we can use gradient instead of jacobian
                d2lcdx2_diag = t2.gradient(dlcdx, self.x)

            # protect against inconsistency
            # FIXME this should be handled more generally e.g. through modification of
            # the constraintweights for prefit vs postfit, though special handling of the zero
            # uncertainty case would still be needed
            if (not profile) and self.prefitUnconstrainedNuisanceUncertainty != 0.0:
                raise NotImplementedError(
                    "Global impacts calculation not implemented for prefit case where prefitUnconstrainedNuisanceUncertainty != 0."
                )

            # sc is the cholesky decomposition of d2lcdx2
            sc = tf.linalg.LinearOperatorDiag(
                tf.sqrt(d2lcdx2_diag), is_self_adjoint=True
            )

            impacts_x0 = sc @ tf.matmul(self.cov, dexpdx, transpose_b=True)
            impacts_theta0 = impacts_x0[self.npoi :]

            impacts_theta0 = tf.transpose(impacts_theta0)
            impacts = impacts_theta0

            impacts_theta0_sq = tf.square(impacts_theta0)
            var_theta0 = tf.reduce_sum(impacts_theta0_sq, axis=-1)

            var_nobs = expvar_flat - var_theta0

            if self.binByBinStat:
                # this the cholesky decomposition of pd2lbetadbeta2
                sbeta = tf.linalg.LinearOperatorDiag(
                    tf.sqrt(pd2lbetadbeta2_diag), is_self_adjoint=True
                )

                impacts_beta0 = tf.zeros(
                    shape=(*self.beta.shape, *expvar_flat.shape), dtype=expvar.dtype
                )

                if pdexpdbeta is not None:
                    impacts_beta0 += sbeta @ pd2ldbeta2_pdexpdbeta

                if dbetadx is not None:
                    impacts_beta0 += sbeta @ dbetadx @ cov_dexpdx

                var_beta0 = tf.reduce_sum(tf.square(impacts_beta0), axis=0)
                var_nobs -= var_beta0

                impacts_beta0 = tf.sqrt(var_beta0)

            impacts_nobs = tf.sqrt(var_nobs)

            if self.binByBinStat:
                impacts_grouped = tf.stack([impacts_nobs, impacts_beta0], axis=-1)
            else:
                impacts_grouped = impacts_nobs[..., None]

            if len(self.indata.systgroupidxs):
                impacts_grouped_syst = tf.map_fn(
                    lambda idxs: self._compute_global_impact_group(
                        impacts_theta0_sq, idxs
                    ),
                    tf.ragged.constant(self.indata.systgroupidxs, dtype=tf.int64),
                    fn_output_signature=tf.TensorSpec(
                        shape=(impacts_theta0_sq.shape[0],),
                        dtype=impacts_theta0_sq.dtype,
                    ),
                )
                impacts_grouped_syst = tf.transpose(impacts_grouped_syst)

                impacts_grouped = tf.concat(
                    [impacts_grouped_syst, impacts_grouped], axis=-1
                )

            impacts = tf.reshape(impacts, [*expvar.shape, impacts.shape[-1]])
            impacts_grouped = tf.reshape(
                impacts_grouped, [*expvar.shape, impacts_grouped.shape[-1]]
            )
        else:
            impacts = None
            impacts_grouped = None

        return expected, expvar, expcov, impacts, impacts_grouped

    def _expected_variations(
        self,
        fun_exp,
        correlations,
        inclusive=True,
        full=True,
        need_observables=True,
    ):
        with tf.GradientTape() as t:
            # note that beta should only be profiled if correlations are taken into account
            expected = self._compute_expected(
                fun_exp,
                inclusive=inclusive,
                profile=correlations,
                full=full,
                need_observables=need_observables,
            )
            expected_flat = tf.reshape(expected, (-1,))
        dexpdx = t.jacobian(expected_flat, self.x)

        if correlations:
            # construct the matrix such that the columns represent
            # the variations associated with profiling a given parameter
            # taking into account its correlations with the other parameters
            dx = self.cov / tf.sqrt(tf.linalg.diag_part(self.cov))[None, :]

            dexp = dexpdx @ dx
        else:
            dexp = dexpdx * tf.sqrt(tf.linalg.diag_part(self.cov))[None, :]

        new_shape = tf.concat([tf.shape(expected), [-1]], axis=0)
        dexp = tf.reshape(dexp, new_shape)

        down = expected[..., None] - dexp
        up = expected[..., None] + dexp

        expvars = tf.stack([down, up], axis=-1)

        return expvars

    def _compute_yields_noBBB(self, compute_norm=False, full=True):
        # compute_norm: compute yields for each process, otherwise inclusive
        # full: compute yields inclduing masked channels
        poi = self.get_blinded_poi()
        theta = self.get_blinded_theta()

        rnorm = tf.concat(
            [poi, tf.ones([self.indata.nproc - poi.shape[0]], dtype=self.indata.dtype)],
            axis=0,
        )

        mrnorm = tf.expand_dims(rnorm, -1)
        ernorm = tf.reshape(rnorm, [1, -1])

        normcentral = None
        if self.indata.symmetric_tensor:
            mthetaalpha = tf.reshape(theta, [self.indata.nsyst, 1])
        else:
            # interpolation for asymmetric log-normal
            twox = 2.0 * theta
            twox2 = twox * twox
            alpha = 0.125 * twox * (twox2 * (3.0 * twox2 - 10.0) + 15.0)
            alpha = tf.clip_by_value(alpha, -1.0, 1.0)

            thetaalpha = theta * alpha

            mthetaalpha = tf.stack(
                [theta, thetaalpha], axis=0
            )  # now has shape [2,nsyst]
            mthetaalpha = tf.reshape(mthetaalpha, [2 * self.indata.nsyst, 1])

        if self.indata.sparse:
            logsnorm = tf.sparse.sparse_dense_matmul(self.indata.logk, mthetaalpha)
            logsnorm = tf.squeeze(logsnorm, -1)

            if self.indata.systematic_type == "log_normal":
                snorm = tf.exp(logsnorm)
                snormnorm_sparse = self.indata.norm.with_values(
                    snorm * self.indata.norm.values
                )
            elif self.indata.systematic_type == "normal":
                snormnorm_sparse = self.indata.norm * ernorm
                snormnorm_sparse = snormnorm_sparse.with_values(
                    snormnorm_sparse.values + logsnorm
                )

            if not full and self.indata.nbinsmasked:
                snormnorm_sparse = tfh.simple_sparse_slice0end(
                    snormnorm_sparse, self.indata.nbins
                )

            if self.indata.systematic_type == "log_normal":
                nexpcentral = tf.sparse.sparse_dense_matmul(snormnorm_sparse, mrnorm)
                nexpcentral = tf.squeeze(nexpcentral, -1)
                if compute_norm:
                    snormnorm = tf.sparse.to_dense(snormnorm_sparse)
                    normcentral = ernorm * snormnorm
            elif self.indata.systematic_type == "normal":
                if compute_norm:
                    normcentral = tf.sparse.to_dense(snormnorm_sparse)
                nexpcentral = tf.sparse.reduce_sum(snormnorm_sparse, axis=-1)
        else:
            if full or self.indata.nbinsmasked == 0:
                nbins = self.indata.nbinsfull
                logk = self.indata.logk
                norm = self.indata.norm
            else:
                nbins = self.indata.nbins
                logk = self.indata.logk[:nbins]
                norm = self.indata.norm[:nbins]

            if self.indata.symmetric_tensor:
                mlogk = tf.reshape(
                    logk,
                    [nbins * self.indata.nproc, self.indata.nsyst],
                )
            else:
                mlogk = tf.reshape(
                    logk,
                    [nbins * self.indata.nproc, 2 * self.indata.nsyst],
                )

            logsnorm = tf.matmul(mlogk, mthetaalpha)
            logsnorm = tf.reshape(logsnorm, [nbins, self.indata.nproc])

            if self.indata.systematic_type == "log_normal":
                snorm = tf.exp(logsnorm)
                snormnorm = snorm * norm
                nexpcentral = tf.matmul(snormnorm, mrnorm)
                nexpcentral = tf.squeeze(nexpcentral, -1)
                if compute_norm:
                    normcentral = ernorm * snormnorm
            elif self.indata.systematic_type == "normal":
                normcentral = norm * ernorm + logsnorm
                nexpcentral = tf.reduce_sum(normcentral, axis=-1)

        return nexpcentral, normcentral

    def _compute_yields_with_beta(self, profile=True, compute_norm=False, full=True):
        nexp, norm = self._compute_yields_noBBB(
            compute_norm or self.binByBinStatMode == "full", full=full
        )

        if self.binByBinStat:
            if profile:
                # analytic solution for profiled barlow-beeston lite parameters for each combination
                # of likelihood and uncertainty form

                nexp_profile = nexp[: self.indata.nbins]
                beta0 = self.beta0[: self.indata.nbins]
                # denominator in Gaussian likelihood is treated as a constant when computing
                # global impacts for example
                nobs0 = tf.stop_gradient(self.nobs)

                varbeta = self.varbeta[: self.indata.nbins]

                if self.chisqFit:
                    if self.binByBinStatType == "gamma":
                        kstat = self.kstat[: self.indata.nbins]
                        betamask = self.betamask[: self.indata.nbins]

                        abeta = nexp_profile**2
                        bbeta = kstat * nobs0 - nexp_profile * self.nobs
                        cbeta = -kstat * nobs0 * beta0
                        beta = (
                            0.5
                            * (-bbeta + tf.sqrt(bbeta**2 - 4.0 * abeta * cbeta))
                            / abeta
                        )
                        beta = tf.where(betamask, beta0, beta)
                    elif self.binByBinStatType == "normal":
<<<<<<< HEAD
                        sbeta = tf.math.sqrt(varbeta)
                        if self.externalCovariance and self.binByBinStatMode == "light":
=======
                        varbeta = self.indata.sumw2[: self.indata.nbins]
                        sbeta = tf.sqrt(varbeta)
                        if self.externalCovariance:
>>>>>>> 7b048163
                            sbeta_m = tf.linalg.LinearOperatorDiag(sbeta)
                            beta = tf.linalg.lu_solve(
                                *self.betaauxlu,
                                sbeta_m
                                @ self.data_cov_inv
                                @ ((self.nobs - nexp_profile)[:, None])
                                + beta0[:, None],
                            )
                            beta = tf.squeeze(beta, axis=-1)
                        elif (
                            self.externalCovariance and self.binByBinStatMode == "full"
                        ):
                            nbin, nproc = sbeta.shape

                            res = (
                                self.data_cov_inv @ (self.nobs - nexp_profile)[:, None]
                            )

                            # make copies of each element nproc x nproc submatrices
                            res = tf.broadcast_to(res, [nbin, nproc])

                            # flatten nproc, nbin axes
                            res = tf.reshape(res, [tf.size(res)])
                            sbeta = tf.reshape(sbeta, [tf.size(beta0)])
                            sbeta_m = tf.linalg.LinearOperatorDiag(sbeta)

                            beta = tf.linalg.lu_solve(
                                *self.betaauxlu,
                                sbeta_m @ res[:, None]
                                + tf.reshape(beta0, [tf.size(beta0)])[:, None],
                            )
                            beta = tf.reshape(beta, (nbin, nproc))

                        elif self.binByBinStatMode == "full":
                            beta = tf.linalg.lu_solve(
                                *self.betaauxlu,
                                (
                                    sbeta
                                    * ((self.nobs - nexp_profile) / self.nobs)[:, None]
                                )[:, :, None]
                                + beta0[:, :, None],
                            )
                            beta = tf.squeeze(beta, axis=-1)
                        else:
                            beta = (
                                sbeta * (self.nobs - nexp_profile) + nobs0 * beta0
                            ) / (nobs0 + varbeta)
                else:
                    if self.binByBinStatType == "gamma":
                        kstat = self.kstat[: self.indata.nbins]
                        betamask = self.betamask[: self.indata.nbins]

                        beta = (self.nobs + kstat * beta0) / (nexp_profile + kstat)
                        beta = tf.where(betamask, beta0, beta)
                    elif self.binByBinStatType == "normal":
<<<<<<< HEAD
                        sbeta = tf.math.sqrt(varbeta)
                        if self.binByBinStatMode == "light":

                            abeta = sbeta
                            abeta = tf.where(varbeta == 0.0, tf.ones_like(abeta), abeta)
                            bbeta = varbeta + nexp_profile - sbeta * beta0
                            cbeta = (
                                sbeta * (nexp_profile - self.nobs)
                                - nexp_profile * beta0
                            )
                            beta = (
                                0.5
                                * (-bbeta + tf.sqrt(bbeta**2 - 4.0 * abeta * cbeta))
                                / abeta
                            )
                            beta = tf.where(varbeta == 0.0, beta0, beta)
                        else:
                            norm_profile = norm[: self.indata.nbins]

                            qbeta = -self.nobs * tf.reduce_sum(varbeta, axis=-1)
                            pbeta = tf.reduce_sum(
                                varbeta - sbeta * beta0 - norm_profile, axis=-1
                            )
                            nbeta = -0.5 * pbeta + tf.sqrt(0.25 * pbeta**2 - qbeta)

                            beta = beta0 + (self.nobs / nbeta - 1)[..., None] * sbeta
=======
                        varbeta = self.indata.sumw2[: self.indata.nbins]
                        sbeta = tf.sqrt(varbeta)
                        abeta = sbeta
                        abeta = tf.where(varbeta == 0.0, 1.0, abeta)
                        bbeta = varbeta + nexp_profile - sbeta * beta0
                        cbeta = (
                            sbeta * (nexp_profile - self.nobs) - nexp_profile * beta0
                        )
                        beta = (
                            0.5
                            * (-bbeta + tf.sqrt(bbeta**2 - 4.0 * abeta * cbeta))
                            / abeta
                        )
                        beta = tf.where(varbeta == 0.0, beta0, beta)
>>>>>>> 7b048163

                if self.indata.nbinsmasked:
                    beta = tf.concat([beta, self.beta0[self.indata.nbins :]], axis=0)
            else:
                beta = self.beta

            # Add dummy tensor to allow convenient differentiation by beta even when profiling
            beta = beta + self.ubeta

            betasel = beta[: nexp.shape[0]]

            if self.binByBinStatType == "gamma":
                betamask = self.betamask[: nexp.shape[0]]
                nexp = tf.where(betamask, nexp, nexp * betasel)
                if compute_norm:
                    norm = tf.where(
                        betamask[..., None], norm, betasel[..., None] * norm
                    )
            elif self.binByBinStatType == "normal":
<<<<<<< HEAD
                varbeta = self.varbeta[: nexp.shape[0]]
                sbeta = tf.math.sqrt(varbeta)
                if self.binByBinStatMode == "full":
                    norm = norm + sbeta * betasel
                    nexp = tf.reduce_sum(norm, -1)
                else:
                    nexpnorm = nexp[..., None]
                    nexp = nexp + sbeta * betasel
                    if compute_norm:
                        # distribute the change in yields proportionally across processes
                        norm = (
                            norm
                            + sbeta[..., None] * betasel[..., None] * norm / nexpnorm
                        )
=======
                varbeta = self.indata.sumw2[: nexp.shape[0]]
                sbeta = tf.sqrt(varbeta)
                nexpnorm = nexp[..., None]
                nexp = nexp + sbeta * betasel
                if compute_norm:
                    # distribute the change in yields proportionally across processes
                    norm = (
                        norm + sbeta[..., None] * betasel[..., None] * norm / nexpnorm
                    )
>>>>>>> 7b048163
        else:
            beta = None

        return nexp, norm, beta

    @tf.function
    def _profile_beta(self):
        nexp, norm, beta = self._compute_yields_with_beta(full=False)
        self.beta.assign(beta)

    def _compute_yields(self, inclusive=True, profile=True, full=True):
        nexpcentral, normcentral, beta = self._compute_yields_with_beta(
            profile=profile,
            compute_norm=not inclusive,
            full=full,
        )
        if inclusive:
            return nexpcentral
        else:
            return normcentral

    @tf.function
    def expected_with_variance(self, *args, **kwargs):
        return self._expected_with_variance(*args, **kwargs)

    @tf.function
    def expected_variations(self, *args, **kwagrs):
        return self._expected_variations(*args, **kwagrs)

    def _residuals_profiled(
        self,
        fun,
    ):

        with tf.GradientTape() as t:
            t.watch([self.theta0, self.nobs, self.beta0])
            expected = self._compute_expected(
                fun,
                inclusive=True,
                profile=True,
                full=False,
                need_observables=True,
            )
            observed = fun(None, self.nobs)
            residuals = expected - observed

            residuals_flat = tf.reshape(residuals, (-1,))
        pdresdx, pdresdtheta0, pdresdnobs, pdresdbeta0 = t.jacobian(
            residuals_flat,
            [self.x, self.theta0, self.nobs, self.beta0],
            unconnected_gradients="zero",
        )

        # apply chain rule to take into account correlations with the fit parameters
        dxdtheta0, dxdnobs, dxdbeta0 = self._dxdvars()

        dresdtheta0 = pdresdtheta0 + pdresdx @ dxdtheta0
        dresdnobs = pdresdnobs + pdresdx @ dxdnobs
        dresdbeta0 = pdresdbeta0 + pdresdx @ dxdbeta0

        var_theta0 = tf.where(
            self.indata.constraintweights == 0.0,
            tf.zeros_like(self.indata.constraintweights),
            tf.math.reciprocal(self.indata.constraintweights),
        )

        res_cov = dresdtheta0 @ (var_theta0[:, None] * tf.transpose(dresdtheta0))

        if self.externalCovariance:
            res_cov_stat = dresdnobs @ tf.linalg.solve(
                self.data_cov_inv, tf.transpose(dresdnobs)
            )
        else:
            res_cov_stat = dresdnobs @ (self.nobs[:, None] * tf.transpose(dresdnobs))

        res_cov += res_cov_stat

        if self.binByBinStat:
            pd2ldbeta2 = self._pd2ldbeta2(profile=False)
            pd2ldbeta2 = tf.linalg.diag_part(pd2ldbeta2)

            with tf.GradientTape() as t2:
                t2.watch([self.ubeta, self.beta0])
                with tf.GradientTape() as t1:
                    t1.watch([self.ubeta, self.beta0])
                    _1, _2, beta = self._compute_yields_with_beta(
                        profile=False, compute_norm=False, full=False
                    )
                    lbeta = self._compute_lbeta(beta)

                dlbetadbeta = t1.gradient(lbeta, self.ubeta)
            pd2lbetadbetadbeta0 = t2.gradient(dlbetadbeta, self.beta0)

            var_beta0 = pd2ldbeta2 / pd2lbetadbetadbeta0**2

            if self.binByBinStatType == "gamma":
                var_beta0 = tf.where(self.betamask, tf.zeros_like(var_beta0), var_beta0)

            res_cov_BBB = dresdbeta0 @ (var_beta0[:, None] * tf.transpose(dresdbeta0))
            res_cov += res_cov_BBB

        return residuals, res_cov

    def _residuals(self, fun, fun_data):
        data, _0, data_cov = fun_data(self.nobs, self.data_cov_inv)
        pred, _0, pred_cov, _1, _2 = self._expected_with_variance(
            fun,
            profile=False,
            full=False,
            compute_cov=True,
            inclusive=True,
        )
        residuals = pred - data
        res_cov = pred_cov + data_cov
        return residuals, res_cov

    def _chi2(self, res, res_cov, ndf_reduction=0):
        res = tf.reshape(res, (-1, 1))
        ndf = tf.size(res) - ndf_reduction

        if ndf_reduction > 0:
            # covariance matrix is in general non invertible with ndf < n
            # compute chi2 using pseudo inverse
            chi_square_value = tf.transpose(res) @ tf.linalg.pinv(res_cov) @ res
        else:
            chi_square_value = tf.transpose(res) @ tf.linalg.solve(res_cov, res)

        return tf.squeeze(chi_square_value), ndf

    @tf.function
    def chi2(self, fun, fun_data=None, ndf_reduction=0, profile=False):
        if profile:
            residuals, res_cov = self._residuals_profiled(fun)
        else:
            residuals, res_cov = self._residuals(fun, fun_data)
        return self._chi2(residuals, res_cov, ndf_reduction)

    def expected_events(
        self,
        model,
        inclusive=True,
        compute_variance=True,
        compute_cov=False,
        compute_global_impacts=False,
        compute_variations=False,
        correlated_variations=False,
        profile=True,
        compute_chi2=False,
    ):

        if compute_variations and (
            compute_variance or compute_cov or compute_global_impacts
        ):
            raise NotImplementedError()

        fun = model.compute_flat if inclusive else model.compute_flat_per_process

        aux = [None] * 4
        if compute_cov or compute_variance or compute_global_impacts:
            exp, exp_var, exp_cov, exp_impacts, exp_impacts_grouped = (
                self.expected_with_variance(
                    fun,
                    profile=profile,
                    compute_cov=compute_cov,
                    compute_global_impacts=compute_global_impacts,
                    need_observables=model.need_observables,
                    inclusive=inclusive and not model.need_processes,
                )
            )
            aux = [exp_var, exp_cov, exp_impacts, exp_impacts_grouped]
        elif compute_variations:
            exp = self.expected_variations(
                fun,
                correlations=correlated_variations,
                inclusive=inclusive and not model.need_processes,
                need_observables=model.need_observables,
            )
        else:
            exp = self._compute_expected(
                fun,
                inclusive=inclusive and not model.need_processes,
                profile=profile,
                need_observables=model.need_observables,
            )

        if compute_chi2:
            chi2val, ndf = self.chi2(
                model.compute_flat,
                model._get_data,
                model.ndf_reduction,
                profile=profile,
            )

            aux.append(chi2val)
            aux.append(ndf)
        else:
            aux.append(None)
            aux.append(None)

        return exp, aux

    @tf.function
    def expected_yield(self, profile=False, full=False):
        return self._compute_yields(inclusive=True, profile=profile, full=full)

    @tf.function
    def _expected_yield_noBBB(self, full=False):
        res, _ = self._compute_yields_noBBB(full=full)
        return res

    @tf.function
    def full_nll(self):
        return self._compute_nll(full_nll=True)

    @tf.function
    def reduced_nll(self):
        return self._compute_nll(full_nll=False)

    def _compute_lc(self, full_nll=False):
        # constraints
        theta = self.get_blinded_theta()
        lc = self.indata.constraintweights * 0.5 * tf.square(theta - self.theta0)
        if full_nll:
            # normalization factor for normal distribution: log(1/sqrt(2*pi)) = -0.9189385332046727
            lc = lc + 0.9189385332046727 * self.indata.constraintweights

        return tf.reduce_sum(lc)

    def _compute_lbeta(self, beta, full_nll=False):
        if self.binByBinStat:
            beta0 = self.beta0
            if self.binByBinStatType == "gamma":
                kstat = self.kstat

                betasafe = tf.where(
                    beta0 == 0.0, tf.constant(1.0, dtype=beta.dtype), beta
                )
                logbeta = tf.math.log(betasafe)

                if full_nll:
                    # constant terms
                    lgammaalpha = tf.math.lgamma(kstat * beta0)
                    alphalntheta = -kstat * beta0 * tf.math.log(kstat)

                    lbeta = (
                        -kstat * beta0 * logbeta
                        + kstat * beta
                        + lgammaalpha
                        + alphalntheta
                    )
                else:
                    lbeta = -kstat * beta0 * (logbeta - self.logbeta0) + kstat * (
                        beta - beta0
                    )
            elif self.binByBinStatType == "normal":
                lbeta = 0.5 * tf.square(beta - beta0)

                if full_nll:
                    sigma2 = self.indata.sumw2 / tf.square(self.indata.sumw)

                    # normalization factor for normal distribution: log(1/sqrt(2*pi)) = -0.9189385332046727
                    lbeta = (
                        lbeta
                        + tf.cast(tf.shape(sigma2), tf.float64) * 0.9189385332046727
                        + 0.5 * tf.math.log(sigma2)
                    )

            return tf.reduce_sum(lbeta)

        return None

    def _compute_nll_components(self, profile=True, full_nll=False):
        nexpfullcentral, _, beta = self._compute_yields_with_beta(
            profile=profile,
            compute_norm=False,
            full=False,
        )

        nexp = nexpfullcentral

        if self.chisqFit:
            if self.externalCovariance:
                # Solve the system without inverting
                residual = tf.reshape(self.nobs - nexp, [-1, 1])  # chi2 residual
                ln = 0.5 * tf.reduce_sum(
                    tf.matmul(
                        residual,
                        tf.matmul(self.data_cov_inv, residual),
                        transpose_a=True,
                    )
                )
            else:
                # stop_gradient needed in denominator here because it should be considered
                # constant when evaluating global impacts from observed data
                ln = 0.5 * tf.reduce_sum(
                    (nexp - self.nobs) ** 2 / tf.stop_gradient(self.nobs), axis=-1
                )
        else:
            nexpsafe = tf.where(
                self.nobs == 0.0, tf.constant(1.0, dtype=nexp.dtype), nexp
            )
            lognexp = tf.math.log(nexpsafe)

            # poisson term
            if full_nll:
                ldatafac = tf.math.lgamma(self.nobs + 1)
                ln = tf.reduce_sum(-self.nobs * lognexp + nexp + ldatafac, axis=-1)
            else:
                # poisson w/o constant factorial part term and with offset to improve numerical precision
                ln = tf.reduce_sum(
                    -self.nobs * (lognexp - self.lognobs) + nexp - self.nobs, axis=-1
                )

        lc = self._compute_lc(full_nll)

        lbeta = self._compute_lbeta(beta, full_nll)

        return ln, lc, lbeta, beta

    def _compute_nll(self, profile=True, full_nll=False):
        ln, lc, lbeta, beta = self._compute_nll_components(
            profile=profile, full_nll=full_nll
        )
        l = ln + lc

        if lbeta is not None:
            l = l + lbeta

        return l

    def _compute_loss(self, profile=True):
        l = self._compute_nll(profile=profile)
        return l

    @tf.function
    def loss_val(self):
        val = self._compute_loss()
        return val

    @tf.function
    def loss_val_grad(self):
        with tf.GradientTape() as t:
            val = self._compute_loss()
        grad = t.gradient(val, self.x)

        return val, grad

    # FIXME in principle this version of the function is preferred
    # but seems to introduce some small numerical non-reproducibility
    @tf.function
    def loss_val_grad_hessp_fwdrev(self, p):
        p = tf.stop_gradient(p)
        with tf.autodiff.ForwardAccumulator(self.x, p) as acc:
            with tf.GradientTape() as grad_tape:
                val = self._compute_loss()
            grad = grad_tape.gradient(val, self.x)
        hessp = acc.jvp(grad)

        return val, grad, hessp

    @tf.function
    def loss_val_grad_hessp_revrev(self, p):
        p = tf.stop_gradient(p)
        with tf.GradientTape() as t2:
            with tf.GradientTape() as t1:
                val = self._compute_loss()
            grad = t1.gradient(val, self.x)
        hessp = t2.gradient(grad, self.x, output_gradients=p)

        return val, grad, hessp

    loss_val_grad_hessp = loss_val_grad_hessp_revrev

    @tf.function
    def loss_val_grad_hess(self, profile=True):
        with tf.GradientTape() as t2:
            with tf.GradientTape() as t1:
                val = self._compute_loss(profile=profile)
            grad = t1.gradient(val, self.x)
        hess = t2.jacobian(grad, self.x)

        return val, grad, hess

    @tf.function
    def loss_val_valfull_grad_hess(self, profile=True):
        with tf.GradientTape() as t2:
            with tf.GradientTape() as t1:
                val, valfull = self._compute_nll(profile=profile)
            grad = t1.gradient(val, self.x)
        hess = t2.jacobian(grad, self.x)

        return val, valfull, grad, hess

    @tf.function
    def loss_val_grad_hess_beta(self, profile=True):
        with tf.GradientTape() as t2:
            t2.watch(self.ubeta)
            with tf.GradientTape() as t1:
                t1.watch(self.ubeta)
                val = self._compute_loss(profile=profile)
            grad = t1.gradient(val, self.ubeta)
        hess = t2.jacobian(grad, self.ubeta)

        return val, grad, hess

    def minimize(self):
        if self.is_linear:
            logger.info(
                "Likelihood is purely quadratic, solving by Cholesky decomposition instead of iterative fit"
            )

            # no need to do a minimization, simple matrix solve is sufficient
            val, grad, hess = self.loss_val_grad_hess()

            # use a Cholesky decomposition to easily detect the non-positive-definite case
            chol = tf.linalg.cholesky(hess)

            # FIXME catch this exception to mark failed toys and continue
            if tf.reduce_any(tf.math.is_nan(chol)).numpy():
                raise ValueError(
                    "Cholesky decomposition failed, Hessian is not positive-definite"
                )

            del hess
            gradv = grad[..., None]
            dx = tf.linalg.cholesky_solve(chol, -gradv)[:, 0]
            del chol

            self.x.assign_add(dx)
        else:

            def scipy_loss(xval):
                self.x.assign(xval)
                val, grad = self.loss_val_grad()
                # print(f"Gradient: {grad}")
                return val.__array__(), grad.__array__()

            def scipy_hessp(xval, pval):
                self.x.assign(xval)
                p = tf.convert_to_tensor(pval)
                val, grad, hessp = self.loss_val_grad_hessp(p)
                return hessp.__array__()

            def scipy_hess(xval):
                self.x.assign(xval)
                val, grad, hess = self.loss_val_grad_hess()
                if self.diagnostics:
                    cond_number = tfh.cond_number(hess)
                    logger.info(f"  - Condition number: {cond_number}")
                    edmval = tfh.edmval(grad, hess)
                    logger.info(f"  - edmval: {edmval}")
                return hess.__array__()

            xval = self.x.numpy()
            callback = FitterCallback(xval)

            if self.minimizer_method in [
                "trust-krylov",
            ]:
                info_minimize = dict(hessp=scipy_hessp)
            elif self.minimizer_method in [
                "trust-exact",
            ]:
                info_minimize = dict(hess=scipy_hess)
            else:
                info_minimize = dict()

            try:
                res = scipy.optimize.minimize(
                    scipy_loss,
                    xval,
                    method=self.minimizer_method,
                    jac=True,
                    tol=0.0,
                    callback=callback,
                    **info_minimize,
                )
            except Exception as ex:
                # minimizer could have called the loss or hessp functions with "random" values, so restore the
                # state from the end of the last iteration before the exception
                xval = callback.xval
                logger.debug(ex)
            else:
                xval = res["x"]
                logger.debug(res)

            self.x.assign(xval)

        # force profiling of beta with final parameter values
        # TODO avoid the extra calculation and jitting if possible since the relevant calculation
        # usually would have been done during the minimization
        if self.binByBinStat:
            self._profile_beta()

    def nll_scan(self, param, scan_range, scan_points, use_prefit=False):
        # make a likelihood scan for a single parameter
        # assuming the likelihood is minimized

        idx = np.where(self.parms.astype(str) == param)[0][0]

        # store current state of x temporarily
        xval = tf.identity(self.x)

        param_offsets = np.linspace(0, scan_range, scan_points // 2 + 1)
        if not use_prefit:
            param_offsets *= self.cov[idx, idx].numpy() ** 0.5

        nscans = 2 * len(param_offsets) - 1
        dnlls = np.full(nscans, np.nan)
        scan_vals = np.zeros(nscans)

        # save delta nll w.r.t. global minimum
        nll_best = self.reduced_nll().numpy()
        # set central point
        dnlls[nscans // 2] = 0
        scan_vals[nscans // 2] = xval[idx].numpy()
        # scan positive side and negative side independently to profit from previous step
        for sign in [-1, 1]:
            param_scan_values = xval[idx].numpy() + sign * param_offsets
            for i, ixval in enumerate(param_scan_values):
                if i == 0:
                    continue

                self.x.assign(tf.tensor_scatter_nd_update(self.x, [[idx]], [ixval]))

                def scipy_loss(xval):
                    self.x.assign(xval)
                    val, grad = self.loss_val_grad()
                    grad = grad.numpy()
                    grad[idx] = 0  # Zero out gradient for the frozen parameter
                    return val.numpy(), grad

                def scipy_hessp(xval, pval):
                    self.x.assign(xval)
                    pval[idx] = (
                        0  # Ensure the perturbation does not affect frozen parameter
                    )
                    p = tf.convert_to_tensor(pval)
                    val, grad, hessp = self.loss_val_grad_hessp(p)
                    hessp = hessp.numpy()
                    # TODO: worth testing modifying the loss/grad/hess functions to imply 1
                    # for the corresponding hessian element instead of 0,
                    # since this might allow the minimizer to converge more efficiently
                    hessp[idx] = (
                        0  # Zero out Hessian-vector product at the frozen index
                    )
                    return hessp

                res = scipy.optimize.minimize(
                    scipy_loss,
                    self.x,
                    method="trust-krylov",
                    jac=True,
                    hessp=scipy_hessp,
                )
                if res["success"]:
                    dnlls[nscans // 2 + sign * i] = (
                        self.reduced_nll().numpy() - nll_best
                    )
                    scan_vals[nscans // 2 + sign * i] = ixval

            # reset x to original state
            self.x.assign(xval)

        return scan_vals, dnlls

    def nll_scan2D(self, param_tuple, scan_range, scan_points, use_prefit=False):

        idx0 = np.where(self.parms.astype(str) == param_tuple[0])[0][0]
        idx1 = np.where(self.parms.astype(str) == param_tuple[1])[0][0]

        xval = tf.identity(self.x)

        dsigs = np.linspace(-scan_range, scan_range, scan_points)
        if not use_prefit:
            x_scans = xval[idx0] + dsigs * self.cov[idx0, idx0] ** 0.5
            y_scans = xval[idx1] + dsigs * self.cov[idx1, idx1] ** 0.5
        else:
            x_scans = dsigs
            y_scans = dsigs

        best_fit = (scan_points + 1) // 2 - 1
        dnlls = np.full((len(x_scans), len(y_scans)), np.nan)
        nll_best = self.reduced_nll().numpy()
        dnlls[best_fit, best_fit] = 0
        # scan in a spiral around the best fit point
        dcol = -1
        drow = 0
        i = 0
        j = 0
        r = 1
        while r - 1 < best_fit:
            if i == r and drow == 1:
                drow = 0
                dcol = 1
            if j == r and dcol == 1:
                dcol = 0
                drow = -1
            elif i == -r and drow == -1:
                dcol = -1
                drow = 0
            elif j == -r and dcol == -1:
                drow = 1
                dcol = 0

            i += drow
            j += dcol

            if i == -r and j == -r:
                r += 1

            ix = best_fit - i
            iy = best_fit + j

            # print(f"i={i}, j={j}, r={r} drow={drow}, dcol={dcol} | ix={ix}, iy={iy}")

            self.x.assign(
                tf.tensor_scatter_nd_update(
                    self.x, [[idx0], [idx1]], [x_scans[ix], y_scans[iy]]
                )
            )

            def scipy_loss(xval):
                self.x.assign(xval)
                val, grad = self.loss_val_grad()
                grad = grad.numpy()
                grad[idx0] = 0
                grad[idx1] = 0
                return val.numpy(), grad

            def scipy_hessp(xval, pval):
                self.x.assign(xval)
                pval[idx0] = 0
                pval[idx1] = 0
                p = tf.convert_to_tensor(pval)
                val, grad, hessp = self.loss_val_grad_hessp(p)
                hessp = hessp.numpy()
                hessp[idx0] = 0
                hessp[idx1] = 0

                if np.allclose(hessp, 0, atol=1e-8):
                    return np.zeros_like(hessp)

                return hessp

            res = scipy.optimize.minimize(
                scipy_loss,
                self.x,
                method="trust-krylov",
                jac=True,
                hessp=scipy_hessp,
            )

            if res["success"]:
                dnlls[ix, iy] = self.reduced_nll().numpy() - nll_best

        self.x.assign(xval)
        return x_scans, y_scans, dnlls

    def contour_scan(self, param, nll_min, cl=1):

        def scipy_grad(xval):
            self.x.assign(xval)
            val, grad = self.loss_val_grad()
            return grad.numpy()

        # def scipy_hessp(xval, pval):
        #     self.x.assign(xval)
        #     p = tf.convert_to_tensor(pval)
        #     val, grad, hessp = self.loss_val_grad_hessp(p)
        #     # print("scipy_hessp", val)
        #     return hessp.numpy()

        def scipy_loss(xval):
            self.x.assign(xval)
            val = self.loss_val()
            return val.numpy() - nll_min - 0.5 * cl**2

        nlc = scipy.optimize.NonlinearConstraint(
            fun=scipy_loss,
            lb=0,
            ub=0,
            jac=scipy_grad,
            hess=scipy.optimize.SR1(),  # TODO: use exact hessian or hessian vector product
        )

        # initial guess from covariance
        idx = np.where(self.parms.astype(str) == param)[0][0]
        xval = tf.identity(self.x)

        xup = xval[idx] + self.cov[idx, idx] ** 0.5
        xdn = xval[idx] - self.cov[idx, idx] ** 0.5

        xval_init = xval.numpy()

        intervals = np.full((2, len(self.parms)), np.nan)
        for i, sign in enumerate([-1.0, 1.0]):
            if sign == 1.0:
                xval_init[idx] = xdn
            else:
                xval_init[idx] = xup

            # Objective function and its derivatives
            def objective(params):
                return sign * params[idx]

            def objective_jac(params):
                jac = np.zeros_like(params)
                jac[idx] = sign
                return jac

            def objective_hessp(params, v):
                return np.zeros_like(v)

            res = scipy.optimize.minimize(
                objective,
                xval_init,
                method="trust-constr",
                jac=objective_jac,
                hessp=objective_hessp,
                constraints=[nlc],
                options={
                    "maxiter": 5000,
                    "xtol": 1e-10,
                    "gtol": 1e-10,
                    # "verbose": 3
                },
            )

            if res["success"]:
                intervals[i] = res["x"] - xval.numpy()

            self.x.assign(xval)

        return intervals

    def contour_scan2D(self, param_tuple, nll_min, cl=1, n_points=16):
        # Not yet working
        def scipy_loss(xval):
            self.x.assign(xval)
            val, grad = self.loss_val_grad()
            return val.numpy()

        def scipy_grad(xval):
            self.x.assign(xval)
            val, grad = self.loss_val_grad()
            return grad.numpy()

        xval = tf.identity(self.x)

        # Constraint function and its derivatives
        delta_nll = 0.5 * cl**2

        def constraint(params):
            return scipy_loss(params) - nll_min - delta_nll

        nlc = scipy.optimize.NonlinearConstraint(
            fun=constraint,
            lb=-np.inf,
            ub=0,
            jac=scipy_grad,
            hess=scipy.optimize.SR1(),
        )

        # initial guess from covariance
        xval_init = xval.numpy()
        idx0 = np.where(self.parms.astype(str) == param_tuple[0])[0][0]
        idx1 = np.where(self.parms.astype(str) == param_tuple[1])[0][0]

        intervals = np.full((2, n_points), np.nan)
        for i, t in enumerate(np.linspace(0, 2 * np.pi, n_points, endpoint=False)):
            print(f"Now at {i} with angle={t}")

            # Objective function and its derivatives
            def objective(params):
                # coordinate center (best fit)
                x = params[idx0] - xval[idx0]
                y = params[idx1] - xval[idx1]
                return -(x**2 + y**2)

            def objective_jac(params):
                x = params[idx0] - xval[idx0]
                y = params[idx1] - xval[idx1]
                jac = np.zeros_like(params)
                jac[idx0] = -2 * x
                jac[idx1] = -2 * y
                return jac

            def objective_hessp(params, v):
                hessp = np.zeros_like(v)
                hessp[idx0] = -2 * v[idx0]
                hessp[idx1] = -2 * v[idx1]
                return hessp

            def constraint_angle(params):
                # coordinate center (best fit)
                x = params[idx0] - xval[idx0]
                y = params[idx1] - xval[idx1]
                return x * np.sin(t) - y * np.cos(t)

            def constraint_angle_jac(params):
                jac = np.zeros_like(params)
                jac[idx0] = np.sin(t)
                jac[idx1] = -np.cos(t)
                return jac

            # constraint on angle
            tc = scipy.optimize.NonlinearConstraint(
                fun=constraint_angle,
                lb=0,
                ub=0,
                jac=constraint_angle_jac,
                hess=scipy.optimize.SR1(),
            )

            res = scipy.optimize.minimize(
                objective,
                xval_init,
                method="trust-constr",
                jac=objective_jac,
                hessp=objective_hessp,
                constraints=[nlc, tc],
                options={
                    "maxiter": 10000,
                    "xtol": 1e-14,
                    "gtol": 1e-14,
                    # "verbose": 3
                },
            )

            print(res)

            if res["success"]:
                intervals[0, i] = res["x"][idx0]
                intervals[1, i] = res["x"][idx1]

            self.x.assign(xval)

        return intervals<|MERGE_RESOLUTION|>--- conflicted
+++ resolved
@@ -180,16 +180,11 @@
         self.ubeta = tf.zeros_like(self.beta)
 
         if self.binByBinStat:
-<<<<<<< HEAD
             self.varbeta = (
                 self.indata.sumw2
                 if self.binByBinStatMode == "full"
                 else tf.reduce_sum(self.indata.sumw2, axis=1)
             )
-=======
-            if tf.reduce_any(self.indata.sumw2 < 0.0).numpy():
-                raise ValueError("Negative variance for binByBinStat")
->>>>>>> 7b048163
 
             if self.binByBinStatType == "gamma":
                 sumw = (
@@ -203,8 +198,7 @@
             elif self.binByBinStatType == "normal":
                 # precompute decomposition of composite matrix to speed up
                 # calculation of profiled beta values
-<<<<<<< HEAD
-                if self.externalCovariance or self.binByBinStatMode == "full":
+                if self.chisqFit:
                     sbeta = tf.math.sqrt(self.varbeta[: self.indata.nbins])
 
                     if self.externalCovariance and self.binByBinStatMode == "light":
@@ -241,7 +235,7 @@
                                 dtype=self.data_cov_inv.dtype,
                             )
                         )
-                    else:
+                    elif self.binByBinStatMode == "full":
                         # first dimension is batch dimension
                         self.betaauxlu = tf.linalg.lu(
                             tf.math.reciprocal(self.nobs)[:, tf.newaxis, tf.newaxis]
@@ -253,15 +247,6 @@
                                 dtype=self.indata.dtype,
                             )
                         )
-=======
-                varbeta = self.indata.sumw2[: self.indata.nbins]
-                sbeta = tf.sqrt(varbeta)
-                sbeta_m = tf.linalg.LinearOperatorDiag(sbeta)
-                self.betaauxlu = tf.linalg.lu(
-                    sbeta_m @ self.data_cov_inv @ sbeta_m
-                    + tf.eye(self.data_cov_inv.shape[0], dtype=self.data_cov_inv.dtype)
-                )
->>>>>>> 7b048163
 
         self.nexpnom = tf.Variable(
             self.expected_yield(), trainable=False, name="nexpnom"
@@ -1205,14 +1190,8 @@
                         )
                         beta = tf.where(betamask, beta0, beta)
                     elif self.binByBinStatType == "normal":
-<<<<<<< HEAD
                         sbeta = tf.math.sqrt(varbeta)
                         if self.externalCovariance and self.binByBinStatMode == "light":
-=======
-                        varbeta = self.indata.sumw2[: self.indata.nbins]
-                        sbeta = tf.sqrt(varbeta)
-                        if self.externalCovariance:
->>>>>>> 7b048163
                             sbeta_m = tf.linalg.LinearOperatorDiag(sbeta)
                             beta = tf.linalg.lu_solve(
                                 *self.betaauxlu,
@@ -1268,7 +1247,6 @@
                         beta = (self.nobs + kstat * beta0) / (nexp_profile + kstat)
                         beta = tf.where(betamask, beta0, beta)
                     elif self.binByBinStatType == "normal":
-<<<<<<< HEAD
                         sbeta = tf.math.sqrt(varbeta)
                         if self.binByBinStatMode == "light":
 
@@ -1295,22 +1273,6 @@
                             nbeta = -0.5 * pbeta + tf.sqrt(0.25 * pbeta**2 - qbeta)
 
                             beta = beta0 + (self.nobs / nbeta - 1)[..., None] * sbeta
-=======
-                        varbeta = self.indata.sumw2[: self.indata.nbins]
-                        sbeta = tf.sqrt(varbeta)
-                        abeta = sbeta
-                        abeta = tf.where(varbeta == 0.0, 1.0, abeta)
-                        bbeta = varbeta + nexp_profile - sbeta * beta0
-                        cbeta = (
-                            sbeta * (nexp_profile - self.nobs) - nexp_profile * beta0
-                        )
-                        beta = (
-                            0.5
-                            * (-bbeta + tf.sqrt(bbeta**2 - 4.0 * abeta * cbeta))
-                            / abeta
-                        )
-                        beta = tf.where(varbeta == 0.0, beta0, beta)
->>>>>>> 7b048163
 
                 if self.indata.nbinsmasked:
                     beta = tf.concat([beta, self.beta0[self.indata.nbins :]], axis=0)
@@ -1330,7 +1292,6 @@
                         betamask[..., None], norm, betasel[..., None] * norm
                     )
             elif self.binByBinStatType == "normal":
-<<<<<<< HEAD
                 varbeta = self.varbeta[: nexp.shape[0]]
                 sbeta = tf.math.sqrt(varbeta)
                 if self.binByBinStatMode == "full":
@@ -1345,17 +1306,6 @@
                             norm
                             + sbeta[..., None] * betasel[..., None] * norm / nexpnorm
                         )
-=======
-                varbeta = self.indata.sumw2[: nexp.shape[0]]
-                sbeta = tf.sqrt(varbeta)
-                nexpnorm = nexp[..., None]
-                nexp = nexp + sbeta * betasel
-                if compute_norm:
-                    # distribute the change in yields proportionally across processes
-                    norm = (
-                        norm + sbeta[..., None] * betasel[..., None] * norm / nexpnorm
-                    )
->>>>>>> 7b048163
         else:
             beta = None
 
